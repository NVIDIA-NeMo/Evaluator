--- conflicted
+++ resolved
@@ -12,39 +12,11 @@
 # See the License for the specific language governing permissions and
 # limitations under the License.
 
-<<<<<<< HEAD
-import requests
-from nemo_evaluator.core.evaluate import evaluate
-
-
-def check_endpoint(endpoint_url: str, endpoint_type: str, model_name: str, max_retries: int = 60, retry_interval: int = 2) -> bool:
-    """Check if endpoint is ready for requests."""
-    import time
-    
-    test_payload = {
-        "model": model_name,
-        "prompt": "Hello" if endpoint_type == "completions" else None,
-        "messages": [{"role": "user", "content": "Hello"}] if endpoint_type == "chat" else None,
-        "max_tokens": 5
-    }
-    
-    for _ in range(max_retries):
-        try:
-            response = requests.post(endpoint_url, json=test_payload, timeout=10)
-            if response.status_code == 200:
-                return True
-        except requests.exceptions.RequestException:
-            pass
-        time.sleep(retry_interval)
-    
-    return False
-=======
 import logging
 
 from nemo_evaluator.api import check_endpoint, evaluate
 
 logger = logging.getLogger(__name__)
->>>>>>> 2f957896
 
 
 def wait_and_evaluate(target_cfg, eval_cfg):

--- conflicted
+++ resolved
@@ -22,12 +22,8 @@
 from typing import Optional
 
 import nemo_run as run
-<<<<<<< HEAD
-=======
 from helpers import wait_and_evaluate
-from nvidia_eval_commons.api.api_dataclasses import ApiEndpoint, ConfigParams, EvaluationConfig, EvaluationTarget
-
->>>>>>> bd539481
+
 from nemo_eval.api import deploy
 from nemo_evaluator.api.api_dataclasses import (
     ApiEndpoint,
@@ -55,7 +51,6 @@
         help="Serving backend to be used",
         choices=["pytriton", "ray"],
     )
-<<<<<<< HEAD
     parser.add_argument(
         "--server_port", type=int, default=8080, help="Port for FastAPI or Ray server"
     )
@@ -80,17 +75,9 @@
     parser.add_argument(
         "--num_cpus_per_replica",
         type=int,
-        default=1,
+        default=None,
         help="Num of CPUs per replica for Ray server",
     )
-=======
-    parser.add_argument("--server_port", type=int, default=8080, help="Port for FastAPI or Ray server")
-    parser.add_argument("--server_address", type=str, default="0.0.0.0", help="IP address for FastAPI or Ray server")
-    parser.add_argument("--triton_address", type=str, default="0.0.0.0", help="IP address for Triton server")
-    parser.add_argument("--triton_port", type=int, default=8000, help="Port for Triton server")
-    parser.add_argument("--num_replicas", type=int, default=1, help="Num of replicas for Ray server")
-    parser.add_argument("--num_cpus_per_replica", type=int, default=None, help="Num of CPUs per replica for Ray server")
->>>>>>> bd539481
     parser.add_argument(
         "--endpoint_type",
         type=str,

# NeMo Evaluator SDK

[![License](https://img.shields.io/badge/License-Apache%202.0-brightgreen.svg)](https://github.com/NVIDIA-NeMo/Evaluator/blob/main/LICENSE)
[![Python 3.10+](https://img.shields.io/badge/python-3.10%2B-green)](https://www.python.org/downloads/)
[![Tests](https://github.com/NVIDIA-NeMo/Evaluator/actions/workflows/cicd-main.yml/badge.svg)](https://github.com/NVIDIA-NeMo/Evaluator/actions/workflows/cicd-main.yml)
[![Code style: ruff](https://img.shields.io/badge/code%20style-ruff-000000.svg)](https://github.com/astral-sh/ruff)
[![nemo-evaluator PyPI version](https://img.shields.io/pypi/v/nemo-evaluator.svg)](https://pypi.org/project/nemo-evaluator/)
[![nemo-evaluator PyPI downloads](https://img.shields.io/pypi/dm/nemo-evaluator.svg)](https://pypi.org/project/nemo-evaluator/)
[![nemo-evaluator-launcher PyPI version](https://img.shields.io/pypi/v/nemo-evaluator-launcher.svg)](https://pypi.org/project/nemo-evaluator-launcher/)
[![nemo-evaluator-launcher PyPI downloads](https://img.shields.io/pypi/dm/nemo-evaluator-launcher.svg)](https://pypi.org/project/nemo-evaluator-launcher/)
[![Project Status](https://img.shields.io/badge/Status-Production%20Ready-green)](#)

NeMo Evaluator SDK is an open-source platform for robust, reproducible, and scalable evaluation of Large Language Models. It enables you to run hundreds of benchmarks across popular evaluation harnesses against any OpenAI-compatible model API. Evaluations execute in open-source Docker containers for auditable and trustworthy results. The platform's containerized architecture allows for the rapid integration of public benchmarks and private datasets.

[Tutorial](./docs/nemo-evaluator-launcher/tutorial.md) | [NeMo FW model evaluations](#-evaluate-checkpoints-trained-by-nemo-framework) | [Supported Benchmarks](#-supported-benchmarks-and-evaluation-harnesses) | [Configuration Examples](https://github.com/NVIDIA-NeMo/Evaluator/blob/main/packages/nemo-evaluator-launcher/examples) | [Contribution Guide](https://github.com/NVIDIA-NeMo/Evaluator/blob/main/CONTRIBUTING.md)

## ✨ Key Pillars

NeMo Evaluator SDK is built on four core principles to provide a reliable and versatile evaluation experience:

- **Reproducibility by Default**: All configurations, random seeds, and software provenance are captured automatically for auditable and repeatable evaluations.
- **Scale Anywhere**: Run evaluations from a local machine to a Slurm cluster or cloud-native backends like Lepton AI without changing your workflow.
- **State-of-the-Art Benchmarking**: Access a comprehensive suite of over 100 benchmarks from 18 popular open-source evaluation harnesses. See the full list of [Supported benchmarks and evaluation harnesses](#-supported-benchmarks-and-evaluation-harnesses).
- **Extensible and Customizable**: Integrate new evaluation harnesses, add custom benchmarks with proprietary data, and define custom result exporters for existing MLOps tooling.

<<<<<<< HEAD
=======
## How It Works: Launcher and Core Engine

The platform consists of two main components:

- **`nemo-evaluator` ([The Evaluation Core Engine](./docs/nemo-evaluator/index.md))**: A Python library that manages the interaction between an evaluation harness and the model being tested.
- **`nemo-evaluator-launcher` ([The CLI and Orchestration](./docs/nemo-evaluator-launcher/index.md))**: The primary user interface and orchestration layer. It handles configuration, selects the execution environment, and launches the appropriate container to run the evaluation.

Most users typically interact with `nemo-evaluator-launcher`, which serves as a universal gateway to different benchmarks and harnesses. However, it is also possible to interact directly with `nemo-evaluator` by following this [guide](./docs/nemo-evaluator/workflows/using-containers.md).

>>>>>>> 973d1dec

## 🚀 Quickstart

Get your first evaluation result in minutes. This guide uses your local machine to run a small benchmark against an OpenAI API-compatible endpoint.

#### 1. Install the Launcher

The launcher is the only package required to get started.

```bash
pip install nemo-evaluator-launcher
```

### 2. Set Up Your Model Endpoint

NeMo Evaluator works with any model that exposes an OpenAI-compatible endpoint. For this quickstart, we will use the OpenAI API.

**What is an OpenAI-compatible endpoint?** A server that exposes /v1/chat/completions and /v1/completions endpoints, matching the OpenAI API specification.

**Options for model endpoints:**

- **Hosted endpoints** (fastest): Use ready-to-use hosted models from providers like [build.nvidia.com](https://build.nvidia.com) that expose OpenAI-compatible APIs with no hosting required.
- **Self-hosted options**: Host your own models using tools like NVIDIA NIM, vLLM, or TensorRT-LLM for full control over your evaluation environment.

For detailed setup instructions including self-hosted configurations, see the [tutorial guide](./docs/nemo-evaluator-launcher/tutorial.md).

**Getting an NGC API Key for build.nvidia.com:**

To use out-of-the-box build.nvidia.com APIs, you need an API key:

1. Register an account at [build.nvidia.com](https://build.nvidia.com).
2. In the Setup menu under Keys/Secrets, generate an API key.
3. Set the environment variable by executing `export NGC_API_KEY=<YOUR_API_KEY>`.

### 3. Run Your First Evaluation

Run a small evaluation on your local machine. The launcher automatically pulls the correct container and executes the benchmark. The list of benchmarks is directly configured in the YAML file.

**Configuration Examples**: Explore ready-to-use configuration files in [`packages/nemo-evaluator-launcher/examples/`](./packages/nemo-evaluator-launcher/examples/) for local, Lepton, and Slurm deployments with various model hosting options (vLLM, NIM, hosted endpoints).

Once you have the example configuration file, either by cloning this repository or downloading one directly such as `local_nvidia_nemotron_nano_9b_v2.yaml`, you can run the following command:


```bash
nemo-evaluator-launcher run --config-dir packages/nemo-evaluator-launcher/examples --config-name local_nvidia_nemotron_nano_9b_v2 --override execution.output_dir=<YOUR_OUTPUT_LOCAL_DIR>
```

After running this command, you will see a `job_id`, which can be used to track the job and its results. All logs will be available in your `<YOUR_OUTPUT_LOCAL_DIR>`.

### 4. Check Your Results

Results, logs, and run configurations are saved locally. Inspect the status of the evaluation job by using the corresponding `job_id`:

```bash
nemo-evaluator-launcher status <job_id_or_invocation_id>
```

### Next Steps

- List all supported benchmarks:

  ```bash
  nemo-evaluator-launcher ls tasks
  ```

- Explore the [Supported Benchmarks](#-supported-benchmarks-and-evaluation-harnesses) to see all available harnesses and benchmarks.
- Scale up your evaluations using the [Slurm Executor](./docs/nemo-evaluator-launcher/executors/slurm.md) or [Lepton Executor](./docs/nemo-evaluator-launcher/executors/lepton.md).
- Learn to evaluate self-hosted models in the extended [Tutorial guide](./docs/nemo-evaluator-launcher/tutorial.md) for nemo-evaluator-launcher.
- Customize your workflow with [Custom Exporters](./docs/nemo-evaluator-launcher/exporters/overview.md) or by evaluating with [proprietary data](./docs/nemo-evaluator/extending/framework-definition-file.md).


## 🧩 Evaluate checkpoints trained by NeMo Framework

The NeMo Framework is NVIDIA’s GPU-accelerated, end-to-end training platform for large language models (LLMs), multimodal models, and speech models. It enables seamless scaling of both pretraining and post-training workloads, from a single GPU to clusters with thousands of nodes, supporting Hugging Face/PyTorch and Megatron models. NeMo includes a suite of libraries and curated training recipes to help users build models from start to finish.

The NeMo Evaluator is integrated within NeMo Framework, offering streamlined deployment and advanced evaluation capabilities for models trained using NeMo, leveraging state-of-the-art evaluation harnesses.

### Features

- **Multi-Backend Deployment**: Supports PyTriton and multi-instance evaluations using the Ray Serve deployment backend
- **Production-Ready**: Supports high-performance inference with CUDA graphs and flash decoding
- **Multi-GPU and Multi-Node Support**: Enables distributed inference across multiple GPUs and compute nodes
- **OpenAI-Compatible API**: Provides RESTful endpoints aligned with OpenAI API specifications

### 1. Start NeMo Framework Container

For optimal performance and user experience, use the latest version of the [NeMo Framework container](https://catalog.ngc.nvidia.com/orgs/nvidia/containers/nemo/tags). Please fetch the most recent `$TAG` and run the following command to start a container:

```bash
docker run --rm -it -w /workdir -v $(pwd):/workdir \
  --entrypoint bash \
  --gpus all \
  nvcr.io/nvidia/nemo:${TAG}
```

### 2. Deploy a Model

```bash
# Deploy a NeMo checkpoint
python \
  /opt/Export-Deploy/scripts/deploy/nlp/deploy_ray_inframework.py \
  --nemo_checkpoint "/path/to/your/checkpoint" \
  --model_id megatron_model \
  --port 8080 \
  --host 0.0.0.0
```

### 3. Evaluate the Model

```python
from nemo_evaluator.api import evaluate
from nemo_evaluator.api.api_dataclasses import ApiEndpoint, EvaluationConfig, EvaluationTarget

# Configure evaluation
api_endpoint = ApiEndpoint(
    url="http://0.0.0.0:8080/v1/completions/",
    type="completions",
    model_id="megatron_model"
)
target = EvaluationTarget(api_endpoint=api_endpoint)
config = EvaluationConfig(type="gsm8k", output_dir="results")

# Run evaluation
results = evaluate(target_cfg=target, eval_cfg=config)
print(results)
```


## 📊 Supported Benchmarks and Evaluation Harnesses

NeMo Evaluator Launcher provides pre-built evaluation containers for different evaluation harnesses through the NVIDIA NGC catalog. Each harness supports a variety of benchmarks, which can then be called via `nemo-evaluator`. This table provides a list of benchmark names per harness. A more detailed list of task names can be found in the [list of NGC containers](./docs/nemo-evaluator/index.md#ngc-containers).

| Container | Description | NGC Catalog | Latest Tag | Supported benchmarks |
|-----------|-------------|-------------|------------| ------------|
| **agentic_eval** | Agentic AI evaluation framework | [Link](https://catalog.ngc.nvidia.com/orgs/nvidia/teams/eval-factory/containers/agentic_eval) | `25.09` | Agentic Eval Topic Adherence, Agentic Eval Tool Call, Agentic Eval Goal and Answer Accuracy |
| **bfcl** | Function calling | [Link](https://catalog.ngc.nvidia.com/orgs/nvidia/teams/eval-factory/containers/bfcl) | `25.09` | BFCL v2 and v3 |
| **bigcode-evaluation-harness** | Code generation evaluation | [Link](https://catalog.ngc.nvidia.com/orgs/nvidia/teams/eval-factory/containers/bigcode-evaluation-harness) | `25.09` | MBPP, MBPP-Plus, HumanEval, HumanEval+, Multiple (cpp, cs, d, go, java, jl, js, lua, php, pl, py, r, rb, rkt, rs, scala, sh, swift, ts) |
| **compute-eval** | CUDA code evaluation | [Link](https://catalog.ngc.nvidia.com/orgs/nvidia/teams/eval-factory/containers/compute-eval) | `25.09` | CCCL, Combined Problems, CUDA |
| **garak** | Safety and vulnerability testing | [Link](https://catalog.ngc.nvidia.com/orgs/nvidia/teams/eval-factory/containers/garak) | `25.09` | Garak |
| **genai-perf** | GenAI performance benchmarking | [Link](https://catalog.ngc.nvidia.com/orgs/nvidia/teams/eval-factory/containers/genai-perf) | `25.09` | GenAI Perf Generation & Summarization |
| **helm** | Holistic evaluation framework | [Link](https://catalog.ngc.nvidia.com/orgs/nvidia/teams/eval-factory/containers/helm) | `25.09` | MedHelm |
| **hle** | Academic knowledge and problem solving | [Link](https://catalog.ngc.nvidia.com/orgs/nvidia/teams/eval-factory/containers/hle) | `25.09` | HLE |
| **ifbench** | Instruction following | [Link](https://catalog.ngc.nvidia.com/orgs/nvidia/teams/eval-factory/containers/ifbench) | `25.09` | IFBench |
| **livecodebench** | Coding | [Link](https://catalog.ngc.nvidia.com/orgs/nvidia/teams/eval-factory/containers/livecodebench) | `25.09` | LiveCodeBench (v1-v6, 0724_0125, 0824_0225) |
| **lm-evaluation-harness** | Language model benchmarks | [Link](https://catalog.ngc.nvidia.com/orgs/nvidia/teams/eval-factory/containers/lm-evaluation-harness) | `25.09` | ARC Challenge (also multilingual), GSM8K, HumanEval, HumanEval+, MBPP, MINERVA MMMLU-Pro, RACE, TruthfulQA, AGIEval, BBH, BBQ, CSQA, Frames, Global MMMLU, GPQA-D, HellaSwag (also multilingual), IFEval, MGSM, MMMLU, MMMLU-Pro, MMMLU-ProX (de, es, fr, it, ja), MMLU-Redux, MUSR, OpenbookQA, Piqa, Social IQa, TruthfulQA, WikiLingua, WinoGrande|
| **mmath** | Multilingual math reasoning | [Link](https://catalog.ngc.nvidia.com/orgs/nvidia/teams/eval-factory/containers/mmath) | `25.09` | EN, ZH, AR, ES, FR, JA, KO, PT, TH, VI |
| **mtbench** | Multi-turn conversation evaluation | [Link](https://catalog.ngc.nvidia.com/orgs/nvidia/teams/eval-factory/containers/mtbench) | `25.09` | MT-Bench |
| **nemo-skills** | Language model benchmarks (science, math, agentic)  | [Link](https://catalog.ngc.nvidia.com/orgs/nvidia/teams/eval-factory/containers/nemo_skills) | `25.09` | AIME 24 & 25, BFCL_v3, GPQA, HLE, LiveCodeBench, MMLU, MMLU-Pro |
| **mtbench** | Multi-turn conversation evaluation | [Link](https://catalog.ngc.nvidia.com/orgs/nvidia/teams/eval-factory/containers/mtbench) | `25.09` | MT-Bench |
| **rag_retriever_eval** | RAG system evaluation | [Link](https://catalog.ngc.nvidia.com/orgs/nvidia/teams/eval-factory/containers/rag_retriever_eval) | `25.09` | RAG, Retriever |
| **safety-harness** | Safety and bias evaluation | [Link](https://catalog.ngc.nvidia.com/orgs/nvidia/teams/eval-factory/containers/safety-harness) | `25.09` | Aegis v2, BBQ, WildGuard |
| **scicode** | Coding for scientific research | [Link](https://catalog.ngc.nvidia.com/orgs/nvidia/teams/eval-factory/containers/scicode) | `25.09` | SciCode |
| **simple-evals** | Common evaluation tasks | [Link](https://catalog.ngc.nvidia.com/orgs/nvidia/teams/eval-factory/containers/simple-evals) | `25.09` | GPQA-D, MATH-500, AIME 24 & 25, HumanEval, MGSM, MMMLU, MMMLU-Pro, MMMLU-lite (AR, BN, DE, EN, ES, FR, HI, ID, IT, JA, KO, MY, PT, SW, YO, ZH), SimpleQA |
| **tooltalk** | Tool usage evaluation | [Link](https://catalog.ngc.nvidia.com/orgs/nvidia/teams/eval-factory/containers/tooltalk) | `25.09` | ToolTalk |
| **vlmevalkit** | Vision-language model evaluation | [Link](https://catalog.ngc.nvidia.com/orgs/nvidia/teams/eval-factory/containers/vlmevalkit) | `25.09` | AI2D, ChartQA, OCRBench, SlideVQA |


## How It Works: Launcher and Core Engine

The platform consists of two main components:

- **`nemo-evaluator` ([The Evaluation Core Engine](./docs/nemo-evaluator/index.md))**: A Python library that manages the interaction between an evaluation harness and the model being tested.
- **`nemo-evaluator-launcher` ([The CLI and Orchestration](./docs/nemo-evaluator-launcher/index.md))**: The primary user interface and orchestration layer. It handles configuration, selects the execution environment, and launches the appropriate container to run the evaluation.

Most users typically interact with `nemo-evaluator-launcher`, which serves as a universal gateway to different benchmarks and harnesses. However, it is also possible to interact directly with `nemo-evaluator` by following this [guide](./docs/nemo-evaluator/workflows/using-containers.md).

```mermaid
graph TD
    A[User] --> B{NeMo Evaluator Launcher};
    B -- " " --> C{Local};
    B -- " " --> D{Slurm};
    B -- " " --> E{Lepton};
    subgraph Execution Environment
        C -- "Launches Container" --> F[Evaluation Container];        
        D -- "Launches Container" --> F;
        E -- "Launches Container" --> F;
    end
    subgraph F[Evaluation Container]
        G[Nemo Evaluator] -- " Runs " --> H[Evaluation Harness]
    end
    H -- "Sends Requests To" --> I[🤖 Model Endpoint];
    I -- "Returns Responses" --> H;
```

## 🤝 Contribution Guide

We welcome community contributions. Please see our [Contribution Guide](https://github.com/NVIDIA-NeMo/Evaluator/blob/main/CONTRIBUTING.md) for instructions on submitting pull requests, reporting issues, and suggesting features.


## 📄 License

This project is licensed under the Apache License 2.0. See the [LICENSE](https://github.com/NVIDIA-NeMo/Evaluator/blob/main/LICENSE) file for details.


## 📞 Support

- **Issues**: [GitHub Issues](https://github.com/NVIDIA-NeMo/Evaluator/issues)
- **Discussions**: [GitHub Discussions](https://github.com/NVIDIA-NeMo/Evaluator/discussions)
- **Documentation**: [NeMo Evaluator Documentation](https://github.com/NVIDIA-NeMo/Evaluator/blob/main/docs/index.md)<|MERGE_RESOLUTION|>--- conflicted
+++ resolved
@@ -23,8 +23,6 @@
 - **State-of-the-Art Benchmarking**: Access a comprehensive suite of over 100 benchmarks from 18 popular open-source evaluation harnesses. See the full list of [Supported benchmarks and evaluation harnesses](#-supported-benchmarks-and-evaluation-harnesses).
 - **Extensible and Customizable**: Integrate new evaluation harnesses, add custom benchmarks with proprietary data, and define custom result exporters for existing MLOps tooling.
 
-<<<<<<< HEAD
-=======
 ## How It Works: Launcher and Core Engine
 
 The platform consists of two main components:
@@ -34,7 +32,6 @@
 
 Most users typically interact with `nemo-evaluator-launcher`, which serves as a universal gateway to different benchmarks and harnesses. However, it is also possible to interact directly with `nemo-evaluator` by following this [guide](./docs/nemo-evaluator/workflows/using-containers.md).
 
->>>>>>> 973d1dec
 
 ## 🚀 Quickstart
 
@@ -192,33 +189,6 @@
 | **vlmevalkit** | Vision-language model evaluation | [Link](https://catalog.ngc.nvidia.com/orgs/nvidia/teams/eval-factory/containers/vlmevalkit) | `25.09` | AI2D, ChartQA, OCRBench, SlideVQA |
 
 
-## How It Works: Launcher and Core Engine
-
-The platform consists of two main components:
-
-- **`nemo-evaluator` ([The Evaluation Core Engine](./docs/nemo-evaluator/index.md))**: A Python library that manages the interaction between an evaluation harness and the model being tested.
-- **`nemo-evaluator-launcher` ([The CLI and Orchestration](./docs/nemo-evaluator-launcher/index.md))**: The primary user interface and orchestration layer. It handles configuration, selects the execution environment, and launches the appropriate container to run the evaluation.
-
-Most users typically interact with `nemo-evaluator-launcher`, which serves as a universal gateway to different benchmarks and harnesses. However, it is also possible to interact directly with `nemo-evaluator` by following this [guide](./docs/nemo-evaluator/workflows/using-containers.md).
-
-```mermaid
-graph TD
-    A[User] --> B{NeMo Evaluator Launcher};
-    B -- " " --> C{Local};
-    B -- " " --> D{Slurm};
-    B -- " " --> E{Lepton};
-    subgraph Execution Environment
-        C -- "Launches Container" --> F[Evaluation Container];        
-        D -- "Launches Container" --> F;
-        E -- "Launches Container" --> F;
-    end
-    subgraph F[Evaluation Container]
-        G[Nemo Evaluator] -- " Runs " --> H[Evaluation Harness]
-    end
-    H -- "Sends Requests To" --> I[🤖 Model Endpoint];
-    I -- "Returns Responses" --> H;
-```
-
 ## 🤝 Contribution Guide
 
 We welcome community contributions. Please see our [Contribution Guide](https://github.com/NVIDIA-NeMo/Evaluator/blob/main/CONTRIBUTING.md) for instructions on submitting pull requests, reporting issues, and suggesting features.

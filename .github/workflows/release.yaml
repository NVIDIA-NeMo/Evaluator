# Copyright (c) 2025, NVIDIA CORPORATION.  All rights reserved.
#
# Licensed under the Apache License, Version 2.0 (the "License");
# you may not use this file except in compliance with the License.
# You may obtain a copy of the License at
#
#     http://www.apache.org/licenses/LICENSE-2.0
#
# Unless required by applicable law or agreed to in writing, software
# distributed under the License is distributed on an "AS IS" BASIS,
# WITHOUT WARRANTIES OR CONDITIONS OF ANY KIND, either express or implied.
# See the License for the specific language governing permissions and
# limitations under the License.
name: "Release NeMo-Eval"

on:
  workflow_dispatch:
    inputs:
      release-ref:
        description: Ref (SHA or branch name) to release
        required: true
        type: string
      dry-run:
        description: Do not publish a wheel and GitHub release.
        required: true
        default: true
        type: boolean
      create-gh-release:
        description: Create a GitHub release
        required: true
        default: true
        type: boolean
      version-bump-branch:
        description: Branch for version bump
        required: true
        type: string
  schedule:
    - cron: "0 6 * * 1"

permissions:
  contents: write # To read repository content
  pull-requests: write # To create PRs

jobs:
  release:
    uses: NVIDIA-NeMo/FW-CI-templates/.github/workflows/_release_library.yml@v0.54.3
    with:
      release-ref: ${{ inputs.release-ref || github.sha }}
      python-package: nemo_eval
      library-name: NeMo-Eval
      dry-run: ${{ inputs.dry-run || false }}
      version-bump-branch: ${{ inputs.version-bump-branch || github.ref_name }}
      create-gh-release: ${{ inputs.create-gh-release || true }}
      packaging: uv
<<<<<<< HEAD
      skip-test-wheel: true
      custom-container: nvcr.io/nvidia/pytorch:25.05-py3
      no-build-isolation: true
      runner: linux-amd64-cpu16
=======
      app-id: ${{ vars.BOT_ID }}
      has-src-dir: true
>>>>>>> d0885945
    secrets:
      TWINE_USERNAME: ${{ secrets.TWINE_USERNAME }}
      TWINE_PASSWORD: ${{ secrets.TWINE_PASSWORD }}
      SLACK_WEBHOOK_ADMIN: ${{ secrets.SLACK_WEBHOOK_ADMIN }}
      SLACK_WEBHOOK: ${{ secrets.SLACK_RELEASE_ENDPOINT }}
      PAT: ${{ secrets.PAT }}
      SSH_KEY: ${{ secrets.SSH_KEY }}
      SSH_PWD: ${{ secrets.SSH_PWD }}
      BOT_KEY: ${{ secrets.BOT_KEY }}<|MERGE_RESOLUTION|>--- conflicted
+++ resolved
@@ -52,15 +52,12 @@
       version-bump-branch: ${{ inputs.version-bump-branch || github.ref_name }}
       create-gh-release: ${{ inputs.create-gh-release || true }}
       packaging: uv
-<<<<<<< HEAD
       skip-test-wheel: true
       custom-container: nvcr.io/nvidia/pytorch:25.05-py3
       no-build-isolation: true
       runner: linux-amd64-cpu16
-=======
       app-id: ${{ vars.BOT_ID }}
       has-src-dir: true
->>>>>>> d0885945
     secrets:
       TWINE_USERNAME: ${{ secrets.TWINE_USERNAME }}
       TWINE_PASSWORD: ${{ secrets.TWINE_PASSWORD }}

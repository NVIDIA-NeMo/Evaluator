name: Community Bot

on:
  issues:
    types: [opened, edited, reopened, closed, deleted]
  issue_comment:
    types: [created, edited, deleted]

jobs:
  community-bot:
<<<<<<< HEAD
    uses: NVIDIA-NeMo/FW-CI-templates/.github/workflows/_community_bot.yml@v0.54.0
    with:
      community_project_id: ${{ vars.COMMUNITY_PROJECT_ID }}
=======
    uses: NVIDIA-NeMo/FW-CI-templates/.github/workflows/_community_bot.yml@v0.54.4
>>>>>>> 1069519d
    secrets:
      GH_TOKEN: ${{ secrets.PAT }}<|MERGE_RESOLUTION|>--- conflicted
+++ resolved
@@ -8,12 +8,8 @@
 
 jobs:
   community-bot:
-<<<<<<< HEAD
-    uses: NVIDIA-NeMo/FW-CI-templates/.github/workflows/_community_bot.yml@v0.54.0
+    uses: NVIDIA-NeMo/FW-CI-templates/.github/workflows/_community_bot.yml@v0.54.4
     with:
       community_project_id: ${{ vars.COMMUNITY_PROJECT_ID }}
-=======
-    uses: NVIDIA-NeMo/FW-CI-templates/.github/workflows/_community_bot.yml@v0.54.4
->>>>>>> 1069519d
     secrets:
       GH_TOKEN: ${{ secrets.PAT }}
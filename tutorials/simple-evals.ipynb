--- conflicted
+++ resolved
@@ -40,21 +40,16 @@
     "import subprocess\n",
     "\n",
     "import core_evals\n",
-    "from nemo_evaluator.api.api_dataclasses import (\n",
+    "from nvidia_eval_commons.api.api_dataclasses import (\n",
     "    ApiEndpoint,\n",
     "    EndpointType,\n",
     "    EvaluationConfig,\n",
     "    EvaluationTarget,\n",
     ")\n",
-<<<<<<< HEAD
-    "from nemo_evaluator.core.evaluate import evaluate\n",
-    "from nemo_evaluator.core.input import get_available_evaluations\n",
-=======
     "from nvidia_eval_commons.core.entrypoint import show_available_tasks\n",
     "from nvidia_eval_commons.core.evaluate import evaluate\n",
     "\n",
     "from nemo_eval.utils.base import check_endpoint\n",
->>>>>>> bd539481
     "\n",
     "logging.getLogger().setLevel(logging.INFO)"
    ]
@@ -233,16 +228,7 @@
    },
    "outputs": [],
    "source": [
-<<<<<<< HEAD
-    "model_name = \"megatron_model\"\n",
-    "chat_url = \"http://0.0.0.0:8080/v1/chat/completions/\"\n",
-    "\n",
-    "target_config = EvaluationTarget(\n",
-    "    api_endpoint=ApiEndpoint(url=chat_url, type=EndpointType.CHAT, model_id=model_name)\n",
-    ")\n",
-=======
     "target_config = EvaluationTarget(api_endpoint=ApiEndpoint(url=chat_url, type=EndpointType.CHAT, model_id=model_name))\n",
->>>>>>> bd539481
     "eval_config = EvaluationConfig(\n",
     "    type=\"humaneval\",\n",
     "    params={\"parallelism\": 1, \"temperature\": 0, \"top_p\": 0},\n",

--- conflicted
+++ resolved
@@ -418,25 +418,18 @@
 
 
 def test_adapter_server_validation_with_enabled_post_eval_hook():
-<<<<<<< HEAD
     """Test that AdapterServer starts successfully when at least one post-eval hook is enabled.
     
     Note: Post-eval hooks are merged into the interceptors list for unified loading.
     """
+    # Import the reports module to ensure post_eval_report is registered
+    import nemo_evaluator.adapters.reports  # noqa: F401
+
     # Create config with enabled post-eval hook which will be merged into interceptors
     config_dict = {
         "interceptors": [],
         "pre_eval_hooks": [],
         "post_eval_hooks": [
-=======
-    """Test that AdapterServer starts successfully when at least one post-eval hook is enabled."""
-    # Import the reports module to ensure post_eval_report is registered
-    import nemo_evaluator.adapters.reports  # noqa: F401
-
-    adapter_config = AdapterConfig(
-        interceptors=[],
-        post_eval_hooks=[
->>>>>>> e75a8316
             dict(name="report", enabled=False, config={}),
             dict(name="post_eval_report", enabled=True, config={}),
         ],

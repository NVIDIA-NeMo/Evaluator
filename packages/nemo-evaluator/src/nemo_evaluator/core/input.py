# SPDX-FileCopyrightText: Copyright (c) 2025 NVIDIA CORPORATION & AFFILIATES. All rights reserved.
# SPDX-License-Identifier: Apache-2.0
#
# Licensed under the Apache License, Version 2.0 (the "License");
# you may not use this file except in compliance with the License.
# You may obtain a copy of the License at
#
# http://www.apache.org/licenses/LICENSE-2.0
#
# Unless required by applicable law or agreed to in writing, software
# distributed under the License is distributed on an "AS IS" BASIS,
# WITHOUT WARRANTIES OR CONDITIONS OF ANY KIND, either express or implied.
# See the License for the specific language governing permissions and
# limitations under the License.

import copy
import os
import pkgutil
from typing import Optional

import yaml

from nemo_evaluator.adapters.adapter_config import AdapterConfig
from nemo_evaluator.api.api_dataclasses import (
    Evaluation,
    EvaluationConfig,
    EvaluationTarget,
)
from nemo_evaluator.core.utils import (
    MisconfigurationError,
    deep_update,
    dotlist_to_dict,
    validate_params_in_command,
)
from nemo_evaluator.logging import get_logger

__all__ = ["get_evaluation", "get_available_evaluations"]


_logger = get_logger(__name__)


def load_run_config(yaml_file: str) -> dict:
    """Load the run configuration from the YAML file.

    NOTE: The YAML config allows to override all the run configuration parameters.
    """
    with open(yaml_file, "r") as file:
        config = yaml.safe_load(file)
    return config


def _parse_cli_args(args) -> dict:
    """Parse CLI arguments into the run configuration format.

    NOTE: The CLI args allow to override a subset of the run configuration parameters.
    """
    config = {
        "config": {},
        "target": {
            "api_endpoint": {},
        },
    }

    if args.eval_type:
        config["config"]["type"] = args.eval_type
    if args.output_dir:
        config["config"]["output_dir"] = args.output_dir
    if args.api_key_name:
        config["target"]["api_endpoint"]["api_key_name"] = args.api_key_name
    if args.model_id:
        config["target"]["api_endpoint"]["model_id"] = args.model_id
    if args.model_type:
        config["target"]["api_endpoint"]["type"] = args.model_type
    if args.model_url:
        config["target"]["api_endpoint"]["url"] = args.model_url

    overrides = parse_override_params(args.overrides)
    # "--overrides takes precedence over other CLI args (e.g. --model_id)"
    config = deep_update(config, overrides, skip_nones=True)
    return config


def parse_override_params(override_params_str: Optional[str] = None) -> dict:
    if not override_params_str:
        return {}

    # Split the string into key-value pairs, handling commas inside quotes
    pairs = []
    current_pair = ""
    in_quotes = False
    quote_char = None

    for char in override_params_str:
        if char in ('"', "'") and not in_quotes:
            in_quotes = True
            quote_char = char
            current_pair += char
        elif char == quote_char and in_quotes:
            in_quotes = False
            quote_char = None
            current_pair += char
        elif char == "," and not in_quotes:
            pairs.append(current_pair.strip())
            current_pair = ""
        else:
            current_pair += char

    if current_pair:
        pairs.append(current_pair.strip())

    return dotlist_to_dict(pairs)


def get_framework_evaluations(filepath: str) -> tuple[str, dict, dict[str, Evaluation]]:
    framework = {}
    with open(filepath, "r") as f:
        framework = yaml.safe_load(f)

        framework_name = framework["framework"]["name"]
        pkg_name = framework["framework"]["pkg_name"]
        run_config_framework_defaults = framework["defaults"]
    run_config_framework_defaults["framework_name"] = framework_name
    run_config_framework_defaults["pkg_name"] = pkg_name
    evaluations = dict()
    for evaluation_dict in framework["evaluations"]:
        # Apply run config evaluation defaults onto the framework defaults
        run_config_task_defaults = deep_update(
            run_config_framework_defaults, evaluation_dict["defaults"], skip_nones=True
        )

        evaluation = Evaluation(
            **run_config_task_defaults,
        )
        evaluations[evaluation_dict["defaults"]["config"]["type"]] = evaluation

    return framework_name, run_config_framework_defaults, evaluations


# improve typing
def _get_framework_evaluations(
    def_file: str,
) -> tuple[dict[str, dict[str, Evaluation]], dict[str, dict], dict[str, Evaluation]]:
    # we should decide if this should raise at this point.
    # Probably not because this function is used with task invocation that might
    # be from different harness
    if not os.path.exists(def_file):
        raise ValueError(f"Framework Definition File does not exists at {def_file}")

    framework_eval_mapping = {}  # framework name -> set of tasks   | used in 'framework.task' invocation
    eval_name_mapping = {}  # task name      -> set of tasks   | used in 'task' invocation

    _logger.debug("Loading task definitions", filepath=def_file)
    (
        framework_name,
        framework_defaults,
        framework_evaluations,
    ) = get_framework_evaluations(def_file)
    framework_eval_mapping[framework_name] = framework_evaluations
    eval_name_mapping.update(framework_evaluations)
    framework_defaults = {framework_name: framework_defaults}

    return framework_eval_mapping, framework_defaults, eval_name_mapping


def _copy_fdfs(target_dir: str):
    """This function takes Framework Definition Files (FDFs) from installed core_evals packages
    and moves them to a defined location.

    Note: This function is used during docker builds!

    Args:
        target_dir: where FDFs should be copied to
    """
    try:
        import core_evals

        core_evals_pkg = list(pkgutil.iter_modules(core_evals.__path__))
    except ImportError:
        core_evals_pkg = []
    os.makedirs(
        target_dir,
        exist_ok=True,
    )
    for pkg in core_evals_pkg:
        installed_fdf_filepath = os.path.join(
            pkg.module_finder.path, pkg.name, "framework.yml"
        )
        os.makedirs(os.path.join(target_dir, pkg.name), exist_ok=True)
        target_filepath = os.path.join(target_dir, pkg.name, "framework.yml")
        os.system(f"cp {installed_fdf_filepath} {target_filepath}")


def merge_dicts(dict1, dict2):
    merged = {}
    all_keys = set(dict1.keys()) | set(dict2.keys())

    for key in all_keys:
        v1 = dict1.get(key)
        v2 = dict2.get(key)

        if key in dict1 and key in dict2:
            result = []
            # Handle case where value is a list or not
            if isinstance(v1, list):
                result.extend(v1)
            elif v1 is not None:
                result.append(v1)
            if isinstance(v2, list):
                result.extend(v2)
            elif v2 is not None:
                result.append(v2)
            merged[key] = result
        elif key in dict1:
            merged[key] = v1
        else:
            merged[key] = v2
    return merged


def get_available_evaluations() -> tuple[
    dict[str, dict[str, Evaluation]], dict[str, Evaluation], dict
]:
    """
    Returns all available evaluations in Evaluation objects
    .. important:: Only evaluations from installed wheels are being returned.

    Returns:
        tuple[ dict[str, dict[str, Evaluation]], dict[str, Evaluation], dict ]:
        Tuple with the following elements:
        1. Mapping: harness name -> tasks (dict)
        2. Mapping: harness name -> default configs (for non exposed tasks). Returned Evaluation should serve as a blueprint
        3. Mapping: task name -> list of Evaluations
    """

    all_framework_eval_mappings = {}
    all_framework_defaults = {}
    all_eval_name_mapping = {}
    try:
        import core_evals

        core_evals_pkg = list(pkgutil.iter_modules(core_evals.__path__))
    except ImportError:
        core_evals_pkg = []

    for pkg in core_evals_pkg:
        (
            framework_eval_mapping,
            framework_defaults,
            eval_name_mapping,
        ) = _get_framework_evaluations(
            os.path.join(pkg.module_finder.path, pkg.name, "framework.yml")
        )
        all_framework_eval_mappings.update(framework_eval_mapping)
        all_framework_defaults.update(framework_defaults)
        all_eval_name_mapping = merge_dicts(all_eval_name_mapping, eval_name_mapping)

    return (
        all_framework_eval_mappings,
        all_framework_defaults,
        all_eval_name_mapping,
    )


def check_task_invocation(run_config: dict):
    """
    Checks if task invocation is formatted correctly and a harness or task is available:


    Args:
        run_config (dict): _description_

    Raises:
        MisconfigurationError: if eval type does not follow specified format
        MisconfigurationError: if provided framework is not available
        MisconfigurationError: if provided task is not available
    """
    # evaluation type can be either 'framework.task' or 'task'

    eval_type_components = run_config["config"]["type"].split(".")
    if len(eval_type_components) == 2:  # framework.task invocation
        framework_name, evaluation_name = eval_type_components
    elif len(eval_type_components) == 1:  # task invocation
        framework_name, evaluation_name = None, eval_type_components[0]
    else:
        raise MisconfigurationError(
            "eval_type must follow 'framework_name.evaluation_name'. No additional dots are allowed."
        )

    framework_evals_mapping, _, all_evals_mapping = get_available_evaluations()

    # framework.task invocation
    if framework_name:
        try:
            framework_evals_mapping[framework_name]
        except KeyError:
            raise MisconfigurationError(
                f"Unknown framework {framework_name}. Frameworks available: {', '.join(framework_evals_mapping.keys())}"
            )
    else:
        try:
            all_evals_mapping[evaluation_name]
        except KeyError:
            raise MisconfigurationError(
                f"Unknown evaluation {evaluation_name}. Evaluations available: {', '.join(all_evals_mapping.keys())}"
            )


def check_required_default_missing(run_config: dict):
    if run_config["config"].get("type") is None:
        raise MisconfigurationError(
            "Missing required argument: config.type (cli: --eval_type)"
        )
    if run_config["config"].get("output_dir") is None:
        raise MisconfigurationError(
            "Missing required argument: config.output_dir (cli: --output_dir)"
        )


def check_adapter_config(run_config):
    adapter_config: AdapterConfig | None = AdapterConfig.get_validated_config(
        run_config
    )

    if adapter_config:
        if run_config["target"].get("api_endpoint") is None:
            raise MisconfigurationError(
                "You need to define target.api_endpoint in order to use an adapter (cli: --model_id, --model_url, --model_type)"
            )
        if run_config["target"]["api_endpoint"].get("url") is None:
            raise MisconfigurationError(
                "You need to define target.api_endpoint.url in order to use an adapter (cli: --model_url)"
            )


def get_evaluation(
    evaluation_config: EvaluationConfig, target_config: EvaluationTarget
) -> Evaluation:  # type: ignore
    """Infers harness information from evaluation config and wraps it
    into Evaluation

    Args:
        evaluation_config (EvaluationConfig): _description_

    Returns:
        Evaluation: EvalConfig
    """
    eval_type_components = evaluation_config.type.split(".")
    if len(eval_type_components) == 2:  # framework.task invocation
        framework_name, evaluation_name = eval_type_components
    elif len(eval_type_components) == 1:  # task invocation
        framework_name, evaluation_name = None, eval_type_components[0]
    else:
        raise

    all_framework_eval_mappings, all_framework_defaults, all_eval_name_mapping = (
        get_available_evaluations()
    )

    # First, get default Evaluation and raw framework defaults
    # "framework.task" invocation
    raw_framework_defaults = None
    if framework_name:
        raw_framework_defaults = all_framework_defaults.get(framework_name, {})
        try:
            default_evaluation = all_framework_eval_mappings[framework_name][
                evaluation_name
            ]
        except KeyError:
            default_evaluation = Evaluation(**raw_framework_defaults)
            evaluation_config.type = evaluation_name
            default_evaluation.config.params.task = evaluation_name
    else:
        if isinstance(all_eval_name_mapping[evaluation_name], list):
            framework_handlers = [
                evaluation.framework_name
                for evaluation in all_eval_name_mapping[evaluation_name]
            ]
            raise MisconfigurationError(
                f"{evaluation_name} is available in multiple frameworks: {','.join(framework_handlers)}. \
Please indicate which implementation you would like to choose by using 'framework.task' invocation. \
For example: {framework_handlers[0]}.{evaluation_name}. "
            )
        default_evaluation = all_eval_name_mapping[evaluation_name]
        # Get framework name from evaluation to look up raw defaults
        if hasattr(default_evaluation, "framework_name"):
            raw_framework_defaults = all_framework_defaults.get(
                default_evaluation.framework_name, {}
            )

    default_configuration = default_evaluation.model_dump(exclude_none=True)
    user_configuration = {
        "config": evaluation_config.model_dump(),
        "target": target_config.model_dump(),
    }

    # Extract raw adapter_config from framework defaults (before Pydantic processing)
    raw_framework_adapter_config = None
    if raw_framework_defaults:
        raw_framework_adapter_config = (
            raw_framework_defaults.get("target", {})
            .get("api_endpoint", {})
            .get("adapter_config")
        )

    # Merge framework defaults and user config
    merged_configuration = deep_update(
        default_configuration, user_configuration, skip_nones=True
    )

<<<<<<< HEAD
    # Validate that merged config doesn't have params keys not used in command
    command = merged_configuration.get("command", "")
    validate_params_in_command(command, merged_configuration)

    return Evaluation(**merged_configuration)
=======
    # Add framework adapter_config defaults to merged config if present
    # Note: User's adapter_config will override these in validate_configuration()
    if raw_framework_adapter_config:
        if "target" not in merged_configuration:
            merged_configuration["target"] = {}
        if "api_endpoint" not in merged_configuration["target"]:
            merged_configuration["target"]["api_endpoint"] = {}
        merged_configuration["target"]["api_endpoint"]["adapter_config"] = (
            raw_framework_adapter_config
        )

    evaluation = Evaluation(**merged_configuration)

    # Store raw framework adapter_config for later use in validate_configuration
    evaluation._raw_framework_adapter_config = raw_framework_adapter_config

    return evaluation
>>>>>>> 3e63e937


def check_type_compatibility(evaluation: Evaluation):
    if (
        evaluation.config.supported_endpoint_types is not None
        and evaluation.target.api_endpoint.type
        not in evaluation.config.supported_endpoint_types
    ):
        if evaluation.target.api_endpoint.type is None:
            raise MisconfigurationError(
                "target.api_endpoint.type should be defined and match one of the endpoint "
                f"types supported by the benchmark: '{evaluation.config.supported_endpoint_types}'",
            )
        if (
            evaluation.target.api_endpoint.type
            not in evaluation.config.supported_endpoint_types
        ):
            raise MisconfigurationError(
                f"The benchmark '{evaluation.config.type}' does not support the model type '{evaluation.target.api_endpoint.type}'. "
                f"The benchmark supports '{evaluation.config.supported_endpoint_types}'."
            )

    if evaluation.target.api_endpoint.type:
        # Check this only if the model is really required (to accomodate for non-model evals)
        if evaluation.target.api_endpoint.url is None:
            raise MisconfigurationError(
                "target.api_endpoint.url (CLI: --model_url) should be defined to run model evaluation!"
            )
        if evaluation.target.api_endpoint.model_id is None:
            raise MisconfigurationError(
                "target.api_endpoint.model_id (CLI: --model_id) should be defined to run model evaluation!"
            )


def prepare_output_directory(evaluation: Evaluation):
    try:
        os.makedirs(evaluation.config.output_dir, exist_ok=True)
    except OSError as error:
        print(f"An error occurred while creating output directory: {error}")

    with open(os.path.join(evaluation.config.output_dir, "run_config.yml"), "w") as f:
        yaml.dump(evaluation.model_dump(), f)


def validate_configuration(run_config: dict) -> Evaluation:
    """Validates requested task through a dataclass. Additionally,
    handles creation of task folowing the logic:

    - evaluation type can be either 'framework.task' or 'task'
    - FDF stands for Framework Definition File


    Args:
        run_config_cli_overrides (dict): run configuration merged from config file and CLI

    Raises:

    """
    check_required_default_missing(run_config)
    check_task_invocation(run_config)
    check_adapter_config(run_config)

    # Extract user's adapter_config (may contain legacy params) BEFORE Pydantic processes it
    user_adapter_config = (
        run_config.get("target", {}).get("api_endpoint", {}).get("adapter_config")
    )

    # Remove adapter_config temporarily to prevent Pydantic from filtering unknown fields
    if (
        user_adapter_config is not None
        and "target" in run_config
        and "api_endpoint" in run_config["target"]
    ):
        run_config_copy = copy.deepcopy(run_config)
        run_config_copy["target"]["api_endpoint"].pop("adapter_config", None)
    else:
        run_config_copy = run_config

    # Merge framework defaults (includes framework's adapter_config if present)
    evaluation = get_evaluation(
        EvaluationConfig(**run_config_copy["config"]),
        EvaluationTarget(**run_config_copy["target"]),
    )

    # Get framework's adapter_config from the private attribute (stored as raw dict)
    framework_adapter_config = getattr(
        evaluation, "_raw_framework_adapter_config", None
    )

    # Merge framework adapter config with user adapter config and convert to AdapterConfig object
    if user_adapter_config is not None or framework_adapter_config is not None:
        from nemo_evaluator.core.utils import deep_update

        # Start with framework defaults (may be None or {})
        merged_adapter = (
            framework_adapter_config.copy() if framework_adapter_config else {}
        )

        # Merge user overrides on top
        if user_adapter_config is not None:
            merged_adapter = deep_update(
                merged_adapter, user_adapter_config, skip_nones=True
            )

        # Build eval_dict for AdapterConfig.get_validated_config
        eval_dict = evaluation.model_dump()
        eval_dict["target"]["api_endpoint"]["adapter_config"] = merged_adapter

        # Convert merged config (framework defaults + user overrides/legacy params) to AdapterConfig
        adapter_cfg_obj = AdapterConfig.get_validated_config(eval_dict)
        evaluation.target.api_endpoint.adapter_config = adapter_cfg_obj

    check_type_compatibility(evaluation)
    _logger.info(f"User-invoked config: \n{yaml.dump(evaluation.model_dump())}")
    return evaluation<|MERGE_RESOLUTION|>--- conflicted
+++ resolved
@@ -408,13 +408,6 @@
         default_configuration, user_configuration, skip_nones=True
     )
 
-<<<<<<< HEAD
-    # Validate that merged config doesn't have params keys not used in command
-    command = merged_configuration.get("command", "")
-    validate_params_in_command(command, merged_configuration)
-
-    return Evaluation(**merged_configuration)
-=======
     # Add framework adapter_config defaults to merged config if present
     # Note: User's adapter_config will override these in validate_configuration()
     if raw_framework_adapter_config:
@@ -425,14 +418,15 @@
         merged_configuration["target"]["api_endpoint"]["adapter_config"] = (
             raw_framework_adapter_config
         )
-
+    command = merged_configuration.get("command", "")
+    validate_params_in_command(command, merged_configuration)
     evaluation = Evaluation(**merged_configuration)
 
     # Store raw framework adapter_config for later use in validate_configuration
     evaluation._raw_framework_adapter_config = raw_framework_adapter_config
 
     return evaluation
->>>>>>> 3e63e937
+
 
 
 def check_type_compatibility(evaluation: Evaluation):

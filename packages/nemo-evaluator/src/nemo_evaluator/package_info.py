# Copyright (c) 2025, NVIDIA CORPORATION.  All rights reserved.
#
# Licensed under the Apache License, Version 2.0 (the "License");
# you may not use this file except in compliance with the License.
# You may obtain a copy of the License at
#
#     http://www.apache.org/licenses/LICENSE-2.0
#
# Unless required by applicable law or agreed to in writing, software
# distributed under the License is distributed on an "AS IS" BASIS,
# WITHOUT WARRANTIES OR CONDITIONS OF ANY KIND, either express or implied.
# See the License for the specific language governing permissions and
# limitations under the License.


# Below is the _next_ version that will be published, not the currently published one.
MAJOR = 0
MINOR = 1
<<<<<<< HEAD
PATCH = 25
=======
PATCH = 33
>>>>>>> e75a8316
PRE_RELEASE = ""

# Use the following formatting: (major, minor, patch, pre-release)
VERSION = (MAJOR, MINOR, PATCH, PRE_RELEASE)

__shortversion__ = ".".join(map(str, VERSION[:3]))
__version__ = ".".join(map(str, VERSION[:3])) + "".join(VERSION[3:])

# BEGIN(if-changed): check the pyproject.toml, too
__package_name__ = "nemo_evaluator"
__contact_names__ = "NVIDIA"
__contact_emails__ = "nemo-toolkit@nvidia.com"
__homepage__ = "https://github.com/NVIDIA-NeMo/NeMo-Eval"
__repository_url__ = "https://github.com/NVIDIA-NeMo/NeMo-Eval"
__download_url__ = "https://github.com/NVIDIA-NeMo/NeMo-Eval/releases"
__description__ = "Common utilities for NVIDIA evaluation frameworks"
__license__ = "Apache2"
__keywords__ = "deep learning, machine learning, gpu, NLP, pytorch, torch"
# END(if-changed)<|MERGE_RESOLUTION|>--- conflicted
+++ resolved
@@ -16,11 +16,7 @@
 # Below is the _next_ version that will be published, not the currently published one.
 MAJOR = 0
 MINOR = 1
-<<<<<<< HEAD
-PATCH = 25
-=======
 PATCH = 33
->>>>>>> e75a8316
 PRE_RELEASE = ""
 
 # Use the following formatting: (major, minor, patch, pre-release)

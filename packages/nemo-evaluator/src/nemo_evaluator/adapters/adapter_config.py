--- conflicted
+++ resolved
@@ -13,34 +13,6 @@
 # See the License for the specific language governing permissions and
 # limitations under the License.
 
-<<<<<<< HEAD
-"""Submodule responsible for the configuration related specifically to adapters.
-
-For the visibility reasons, we don't expose adapter configuration via CLI. All the
-adaptor config comes from the framework configuration yaml under
-```yaml
-target:
-  api_endpoint:
-    adapter_config:
-      discovery:
-        modules: ["mod.a.b.c", ...]
-        dirs: ["/some/path"]
-      interceptors: []
-      post_eval_hooks: []
-      pre_eval_hooks: []
-      endpoint_type: "chat"  # default: "chat"
-      caching_dir: "/some/dir"  # default: null
-      generate_html_report: true  # default: true
-      log_failed_requests: false  # default: false
-      tracking_requests_stats: true  # default: true
-      html_report_size: 5  # default: 5
-```
-
-This module merely takes such a dict and translates it into a typed dataclass.
-"""
-
-=======
->>>>>>> e75a8316
 from typing import Any
 
 from pydantic import BaseModel, Field

# SPDX-FileCopyrightText: Copyright (c) 2025 NVIDIA CORPORATION & AFFILIATES. All rights reserved.
# SPDX-License-Identifier: Apache-2.0
#
# Licensed under the Apache License, Version 2.0 (the "License");
# you may not use this file except in compliance with the License.
# You may obtain a copy of the License at
#
# http://www.apache.org/licenses/LICENSE-2.0
#
# Unless required by applicable law or agreed to in writing, software
# distributed under the License is distributed on an "AS IS" BASIS,
# WITHOUT WARRANTIES OR CONDITIONS OF ANY KIND, either express or implied.
# See the License for the specific language governing permissions and
# limitations under the License.


from typing import Any

from pydantic import BaseModel, Field, ValidationError

from nemo_evaluator.logging import get_logger


class DiscoveryConfig(BaseModel):
    """Configuration for discovering 3rd party modules and directories"""

    modules: list[str] = Field(
        description="List of module paths to discover",
        default_factory=list,
    )
    dirs: list[str] = Field(
        description="List of directory paths to discover",
        default_factory=list,
    )


class InterceptorConfig(BaseModel):
    """Configuration for a single interceptor"""

    name: str = Field(description="Name of the interceptor to use")
    enabled: bool = Field(
        description="Whether this interceptor is enabled", default=True
    )
    config: dict[str, Any] = Field(
        description="Configuration for the interceptor", default_factory=dict
    )


class PostEvalHookConfig(BaseModel):
    """Configuration for a single post-evaluation hook"""

    name: str = Field(description="Name of the post-evaluation hook to use")
    enabled: bool = Field(
        description="Whether this post-evaluation hook is enabled", default=True
    )
    config: dict[str, Any] = Field(
        description="Configuration for the post-evaluation hook", default_factory=dict
    )

    class Config:
        use_enum_values = True


class LegacyAdapterConfig(BaseModel):
    """Legacy adapter configuration parameters (pre-interceptor format).

    This model validates legacy configuration dictionaries to catch typos
    and invalid parameters early, before conversion to the new interceptor format.
    """

    class Config:
        extra = "forbid"  # Reject any extra fields not defined here

    # Boolean flags for optional features
    use_caching: bool = Field(default=True, description="Enable caching interceptor")
    save_responses: bool = Field(default=False, description="Save responses to disk")
    save_requests: bool = Field(default=False, description="Save requests to disk")
    use_system_prompt: bool = Field(
        default=False, description="Enable system prompt modification"
    )
    use_omni_info: bool = Field(
        default=False, description="Enable omni info processing"
    )
    use_request_logging: bool = Field(
        default=False, description="Enable request logging"
    )
    use_nvcf: bool = Field(default=False, description="Enable NVCF integration")
    use_response_logging: bool = Field(
        default=False, description="Enable response logging"
    )
    use_reasoning: bool = Field(
        default=False, description="Enable reasoning token processing"
    )
    process_reasoning_traces: bool = Field(
        default=False, description="Process reasoning traces"
    )
    use_progress_tracking: bool = Field(
        default=False, description="Enable progress tracking"
    )
    use_raise_client_errors: bool = Field(
        default=False, description="Raise client errors"
    )
    include_json: bool = Field(default=True, description="Include JSON in responses")

    # Model fields that are also part of AdapterConfig
    generate_html_report: bool = Field(default=True, description="Generate HTML report")
    html_report_size: int | None = Field(default=5, description="HTML report size")
    tracking_requests_stats: bool = Field(
        default=True, description="Track request statistics"
    )
    log_failed_requests: bool = Field(default=False, description="Log failed requests")
    endpoint_type: str = Field(default="chat", description="Endpoint type")
    caching_dir: str | None = Field(default=None, description="Caching directory")

    # Optional string/dict configuration parameters
    custom_system_prompt: str | None = Field(
        default=None, description="Custom system prompt"
    )
    output_dir: str | None = Field(default=None, description="Output directory")
    params_to_add: dict[str, Any] | None = Field(
        default=None, description="Parameters to add"
    )
    params_to_remove: list[str] | None = Field(
        default=None, description="Parameters to remove"
    )
    params_to_rename: dict[str, str] | None = Field(
        default=None, description="Parameters to rename"
    )

    # Optional integer limits
    max_logged_requests: int | None = Field(
        default=None, description="Max logged requests"
    )
    max_logged_responses: int | None = Field(
        default=None, description="Max logged responses"
    )
    max_saved_requests: int | None = Field(
        default=None, description="Max saved requests"
    )
    max_saved_responses: int | None = Field(
        default=None, description="Max saved responses"
    )

    # Reasoning-specific parameters
    start_reasoning_token: str | None = Field(
        default=None, description="Start reasoning token"
    )
    include_if_reasoning_not_finished: bool | None = Field(
        default=None, description="Include unfinished reasoning"
    )
    track_reasoning: bool | None = Field(default=None, description="Track reasoning")
    end_reasoning_token: str = Field(
        default="</think>", description="End reasoning token"
    )

    # Progress tracking parameters
    progress_tracking_url: str | None = Field(
        default=None, description="Progress tracking URL"
    )
    progress_tracking_interval: int = Field(
        default=1, description="Progress tracking interval"
    )

    # Logging parameters
    logging_aggregated_stats_interval: int = Field(
        default=100, description="Logging aggregated stats interval"
    )


class AdapterConfig(BaseModel):
    """Adapter configuration with registry-based interceptor support"""

    mode: str = Field(
        description="Adapter mode: 'server' (default) or 'client'",
        default="server",
    )
    discovery: DiscoveryConfig = Field(
        description="Configuration for discovering 3rd party modules and directories",
        default_factory=DiscoveryConfig,
    )
    interceptors: list[InterceptorConfig] = Field(
        description="List of interceptors to use with their configurations",
        default_factory=list,
    )
    post_eval_hooks: list[PostEvalHookConfig] = Field(
        description="List of post-evaluation hooks to use with their configurations",
        default_factory=list,
    )
    endpoint_type: str = Field(
        description="Type of the endpoint to run the adapter for",
        default="chat",
    )
    log_failed_requests: bool = Field(
        description="Whether to log failed requests",
        default=False,
    )

    @classmethod
    def get_legacy_defaults(cls) -> dict[str, Any]:
        """Get default values for legacy configuration parameters."""
        return {
            "generate_html_report": True,
            "html_report_size": 5,
            "tracking_requests_stats": True,
            "caching_dir": None,
            "log_failed_requests": cls.model_fields["log_failed_requests"].default,
            "endpoint_type": cls.model_fields["endpoint_type"].default,
            "mode": cls.model_fields["mode"].default,
            # Boolean defaults for optional features
            "use_caching": True,
            "save_responses": False,
            "save_requests": False,
            "use_system_prompt": False,
            "use_omni_info": False,
            "use_request_logging": False,
            "use_nvcf": False,
            "use_response_logging": False,
            "use_reasoning": False,
            "process_reasoning_traces": False,
            "use_progress_tracking": False,
            "use_raise_client_errors": False,
            "include_json": True,
            "custom_system_prompt": None,
            "output_dir": None,
            "params_to_add": None,
            "params_to_remove": None,
            "params_to_rename": None,
            "max_logged_requests": None,
            "max_logged_responses": None,
            "max_saved_requests": None,
            "max_saved_responses": None,
            "start_reasoning_token": None,
            "include_if_reasoning_not_finished": None,
            "track_reasoning": None,
            "end_reasoning_token": "</think>",
            "progress_tracking_url": None,
            "progress_tracking_interval": 1,
            "logging_aggregated_stats_interval": 100,
        }

    @classmethod
    def get_validated_config(cls, run_config: dict[str, Any]) -> "AdapterConfig":
        """Extract and validate adapter configuration from run_config.

        Args:
            run_config: The run configuration dictionary

        Returns:
            AdapterConfig instance if adapter_config is present in run_config,
            None otherwise

        Raises:
            ValueError: If adapter_config is present but invalid
        """

        def merge_discovery(
            global_discovery: dict[str, Any], local_discovery: dict[str, Any]
        ) -> dict[str, Any]:
            """Merge global and local discovery configs."""
            return {
                "modules": global_discovery.get("modules", [])
                + local_discovery.get("modules", []),
                "dirs": global_discovery.get("dirs", [])
                + local_discovery.get("dirs", []),
            }

        global_cfg = run_config.get("global_adapter_config", {})
        local_cfg = (
            run_config.get("target", {}).get("api_endpoint", {}).get("adapter_config")
        )

        # Validate that legacy parameters are not mixed with interceptors
        legacy_defaults = cls.get_legacy_defaults()
        model_fields = set(cls.model_fields.keys())
        legacy_only_params = set(legacy_defaults.keys()) - model_fields

        for config_name, config in [
            ("global_adapter_config", global_cfg),
            ("target.api_endpoint.adapter_config", local_cfg),
        ]:
            if config and config.get("interceptors"):
                found_legacy = [p for p in legacy_only_params if p in config]
                if found_legacy:
                    raise ValueError(
                        f"Cannot use legacy configuration parameters when interceptors are explicitly defined in {config_name}. "
                        f"Found: {', '.join(sorted(found_legacy))}. "
                        f"Please remove these and configure using interceptors instead."
                    )

        if not global_cfg and not local_cfg:
            # Create default adapter config with caching enabled by default
            return cls.from_legacy_config({}, run_config)
        merged = dict(global_cfg) if global_cfg else {}
        if local_cfg:
            local_discovery = local_cfg.get("discovery")
            global_discovery = merged.get("discovery")
            if local_discovery and global_discovery:
                merged["discovery"] = merge_discovery(global_discovery, local_discovery)
                # Add/override other local fields
                for k, v in local_cfg.items():
                    if k != "discovery":
                        merged[k] = v
            else:
                merged.update(local_cfg)

        # Syntactic sugar, we allow `interceptors` list in non-typed (pre-validation)
        # `adapter_config` to contain also plain strings, which will be treated
        # as `name: <this string>`
        if isinstance(merged.get("interceptors"), list):
            merged["interceptors"] = [
                {"name": s} if isinstance(s, str) else s for s in merged["interceptors"]
            ]

        # Syntactic sugar for post_eval_hooks as well
        if isinstance(merged.get("post_eval_hooks"), list):
            merged["post_eval_hooks"] = [
                {"name": s} if isinstance(s, str) else s
                for s in merged["post_eval_hooks"]
            ]

        try:
            config = cls(**merged)

            # If no interceptors are configured, try to convert from legacy format
            if not config.interceptors:
                # Pass mode through merged config so it's preserved in legacy conversion
                config = cls.from_legacy_config(merged, run_config)

            return config
        except ValidationError:
            # Re-raise ValidationError directly for clear error messages
            raise
        except Exception as e:
            raise ValueError(f"Invalid adapter configuration: {e}") from e

    @staticmethod
    def _get_default_output_dir(
        legacy_config: dict[str, Any], run_config: dict[str, Any] | None = None
    ) -> str | None:
        """Get default output directory based on configuration priority.

        Args:
            legacy_config: Legacy configuration dictionary
            run_config: Full run configuration dictionary (optional)

        Returns:
            output directory path based on priority: legacy_config.output_dir > run_config.config.output_dir > None
        """
        # First try legacy_config, but handle KeyError if not present
        output_dir = legacy_config.get("output_dir")
        if output_dir is None and run_config:
            output_dir = run_config.get("config", {}).get("output_dir")
        return output_dir

    @staticmethod
    def _get_default_cache_dir(
        legacy_config: dict[str, Any],
        run_config: dict[str, Any] | None = None,
        subdir: str = "cache",
    ) -> str:
        """Get default cache directory based on configuration priority.

        Args:
            legacy_config: Legacy configuration dictionary
            run_config: Full run configuration dictionary (optional)
            subdir: Subdirectory name to append to output_dir (default: "cache")

        Returns:
            cache directory path based on priority: caching_dir > output_dir/{subdir} > /tmp/{subdir}
        """
        # First try caching_dir from legacy config
        cache_dir = legacy_config["caching_dir"]
        if cache_dir is not None:
            return f"{cache_dir}/{subdir}"

        # Fallback to output_dir/{subdir}
        output_dir = AdapterConfig._get_default_output_dir(legacy_config, run_config)
        if output_dir:
            return f"{output_dir}/{subdir}"

        # Final fallback to /tmp/{subdir}
        return f"/tmp/{subdir}"

    @classmethod
    def from_legacy_config(
        cls, legacy_config: dict[str, Any], run_config: dict[str, Any] | None = None
    ) -> "AdapterConfig":
        """Convert legacy configuration to new interceptor-based format.

        Args:
            legacy_config: Legacy configuration dictionary
            run_config: Full run configuration dictionary (optional, used to extract output_dir)

        Returns:
            AdapterConfig instance with interceptors based on legacy config

        Raises:
            ValidationError: If legacy_config contains typos or invalid field names
        """
<<<<<<< HEAD
        logger = get_logger(__name__)

        # Validate legacy config using Pydantic model (catches typos early)
        # Filter out modern fields (discovery, interceptors, post_eval_hooks) before validation
        modern_fields = {"discovery", "interceptors", "post_eval_hooks"}
        legacy_only = {k: v for k, v in legacy_config.items() if k not in modern_fields}

        try:
            validated = LegacyAdapterConfig(**legacy_only)
            legacy_config = validated.model_dump()
        except ValidationError:
            # Log helpful message with list of valid fields
            valid_fields = sorted(LegacyAdapterConfig.model_fields.keys())
            logger.error(
                f"Invalid legacy adapter configuration. "
                f"Supported parameters: {', '.join(valid_fields)}"
            )
            # Re-raise the original ValidationError
            raise
=======
        defaults = cls.get_legacy_defaults()
        for key, value in defaults.items():
            if key not in legacy_config:
                legacy_config[key] = value
>>>>>>> 3e63e937

        interceptors = []
        post_eval_hooks = []

        # Add system message interceptor if custom system prompt is specified (Request)
        if (
            legacy_config["use_system_prompt"]
            and legacy_config["custom_system_prompt"] is not None
        ):
            interceptors.append(
                InterceptorConfig(
                    name="system_message",
                    enabled=True,
                    config={
                        "system_message": legacy_config["custom_system_prompt"],
                    },
                )
            )

        # Add payload modifier interceptor if any payload modification parameters are specified (RequestToResponse)
        params_to_add = legacy_config["params_to_add"]
        params_to_remove = legacy_config["params_to_remove"]
        params_to_rename = legacy_config["params_to_rename"]

        if params_to_add or params_to_remove or params_to_rename:
            config = {}
            if params_to_add:
                config["params_to_add"] = params_to_add
            if params_to_remove:
                config["params_to_remove"] = params_to_remove
            if params_to_rename:
                config["params_to_rename"] = params_to_rename

            interceptors.append(
                InterceptorConfig(
                    name="payload_modifier",
                    enabled=True,
                    config=config,
                )
            )

        # Add omni info interceptor if specified (Request)
        if legacy_config["use_omni_info"]:
            interceptors.append(
                InterceptorConfig(
                    name="omni_info",
                    enabled=True,
                    config={
                        "output_dir": cls._get_default_output_dir(
                            legacy_config, run_config
                        ),
                    },
                )
            )

        # Convert legacy fields to interceptors (Request)
        if legacy_config["use_request_logging"]:
            config = {
                "output_dir": cls._get_default_output_dir(legacy_config, run_config)
            }
            if legacy_config["max_logged_requests"] is not None:
                config["max_requests"] = legacy_config["max_logged_requests"]
            interceptors.append(
                InterceptorConfig(
                    name="request_logging",
                    config=config,
                )
            )

        # Add caching interceptor (RequestToResponse)
        # Activate if ANY of these are set: reuse_cached, save_responses, save_requests, generate_html_report
        # For caching interceptor, use caching_dir directly if provided, otherwise use output_dir/cache
        if legacy_config["caching_dir"] is not None:
            cache_dir = legacy_config["caching_dir"]
        else:
            # Use output_dir/cache if output_dir exists, otherwise /tmp/cache
            output_dir = AdapterConfig._get_default_output_dir(
                legacy_config, run_config
            )
            if output_dir:
                cache_dir = f"{output_dir}/cache"
            else:
                cache_dir = "/tmp/cache"

        # Values are now available directly from legacy_config (merged with defaults)
        generate_html_report = legacy_config["generate_html_report"]
        max_html_report_size = legacy_config["html_report_size"]

        # Check if caching should be activated
        should_activate = any(
            [
                legacy_config["use_caching"],
                legacy_config["save_responses"],
                legacy_config["save_requests"],
                generate_html_report,
            ]
        )

        if should_activate:
            # Determine save settings based on generate_html_report
            if generate_html_report:
                save_requests = True
                save_responses = True
                if max_html_report_size is not None:
                    # Handle None values in max() by filtering them out
                    max_saved_requests_values = [max_html_report_size]
                    max_saved_responses_values = [max_html_report_size]

                    if legacy_config["max_saved_requests"] is not None:
                        max_saved_requests_values.append(
                            legacy_config["max_saved_requests"]
                        )
                    if legacy_config["max_saved_responses"] is not None:
                        max_saved_responses_values.append(
                            legacy_config["max_saved_responses"]
                        )

                    max_saved_requests = max(max_saved_requests_values)
                    max_saved_responses = max(max_saved_responses_values)
                else:
                    max_saved_requests = legacy_config["max_saved_requests"]
                    max_saved_responses = legacy_config["max_saved_responses"]
            else:
                save_requests = legacy_config["save_requests"]
                save_responses = legacy_config["save_responses"]
                max_saved_requests = legacy_config["max_saved_requests"]
                max_saved_responses = legacy_config["max_saved_responses"]

            config = {
                "cache_dir": cache_dir,
                "reuse_cached_responses": legacy_config["use_caching"],
                "save_requests": save_requests,
                "save_responses": save_responses,
            }

            if max_saved_requests is not None:
                config["max_saved_requests"] = max_saved_requests
            if max_saved_responses is not None:
                config["max_saved_responses"] = max_saved_responses

            interceptors.append(
                InterceptorConfig(
                    name="caching",
                    enabled=True,
                    config=config,
                )
            )

        # Add the final request interceptor - either nvcf or endpoint
        if legacy_config["use_nvcf"]:
            interceptors.append(
                InterceptorConfig(
                    name="nvcf",
                    enabled=True,
                    config={},
                )
            )
        else:
            # Only add endpoint if nvcf is not used
            interceptors.append(InterceptorConfig(name="endpoint"))

        # Add response stats interceptor right after endpoint if tracking is enabled
        # Default to True if not explicitly set in legacy config
        if legacy_config["tracking_requests_stats"]:
            # Use caching_dir if provided, otherwise use output_dir/response_stats_cache
            cache_dir = cls._get_default_cache_dir(
                legacy_config, run_config, "response_stats_cache"
            )
            config = {
                "cache_dir": cache_dir,
                "logging_aggregated_stats_interval": legacy_config[
                    "logging_aggregated_stats_interval"
                ],
            }
            interceptors.append(
                InterceptorConfig(
                    name="response_stats",
                    enabled=True,
                    config=config,
                )
            )

        if legacy_config["use_response_logging"]:
            config = {
                "output_dir": cls._get_default_output_dir(legacy_config, run_config)
            }
            if legacy_config["max_logged_responses"] is not None:
                config["max_responses"] = legacy_config["max_logged_responses"]
            interceptors.append(
                InterceptorConfig(
                    name="response_logging",
                    config=config,
                )
            )

        if legacy_config["use_reasoning"]:
            logger = get_logger(__name__)
            logger.warning(
                '"use_reasoning" is deprecated as it might suggest it touches on switching on/off reasoning for mode when it does not. Use "process_reasoning_traces" instead.'
            )
            # since we aim at parity between process_reasoning_traces and use_reasoning during deprecation period:
            legacy_config["process_reasoning_traces"] = legacy_config["use_reasoning"]

        if legacy_config["process_reasoning_traces"]:
            # give parity back
            legacy_config["use_reasoning"] = legacy_config["process_reasoning_traces"]
            config = {
                "end_reasoning_token": legacy_config["end_reasoning_token"],
            }
            if legacy_config["start_reasoning_token"] is not None:
                config["start_reasoning_token"] = legacy_config["start_reasoning_token"]
            if legacy_config["include_if_reasoning_not_finished"] is not None:
                config["include_if_not_finished"] = legacy_config[
                    "include_if_reasoning_not_finished"
                ]
            if legacy_config["track_reasoning"] is not None:
                config["enable_reasoning_tracking"] = legacy_config["track_reasoning"]

            # Enable caching for reasoning interceptor when tracking requests stats
            # Default to True if not explicitly set in legacy config
            if legacy_config["tracking_requests_stats"]:
                config["save_individuals"] = True
                # Use caching_dir if provided, otherwise use output_dir/reasoning_stats_cache
                cache_dir = cls._get_default_cache_dir(
                    legacy_config, run_config, "reasoning_stats_cache"
                )
                config["cache_dir"] = cache_dir

            # Add logging interval for aggregated stats
            config["logging_aggregated_stats_interval"] = legacy_config[
                "logging_aggregated_stats_interval"
            ]

            interceptors.append(
                InterceptorConfig(
                    name="reasoning",
                    config=config,
                )
            )
        if legacy_config["use_progress_tracking"]:
            config = {
                "progress_tracking_interval": legacy_config[
                    "progress_tracking_interval"
                ],
                "request_method": "POST",  # Legacy method uses POST
                "output_dir": cls._get_default_output_dir(legacy_config, run_config),
            }
            if legacy_config["progress_tracking_url"] is not None:
                config["progress_tracking_url"] = legacy_config["progress_tracking_url"]

            interceptors.append(
                InterceptorConfig(
                    name="progress_tracking",
                    config=config,
                )
            )

        # Add raise client errors interceptor if specified (Response)
        if legacy_config["use_raise_client_errors"]:
            # Get default values from the interceptor's Params class
            from nemo_evaluator.adapters.interceptors.raise_client_error_interceptor import (
                RaiseClientErrorInterceptor,
            )

            logger = get_logger(__name__)

            default_params = RaiseClientErrorInterceptor.Params()

            interceptors.append(
                InterceptorConfig(
                    name="raise_client_errors",
                    enabled=True,
                    config={},
                )
            )
            logger.warning(
                "RaiseClientErrorInterceptor configured with default values. "
                f"This will raise exceptions for 4xx status codes ({default_params.status_code_range_start}-{default_params.status_code_range_end}) "
                f"excluding {default_params.exclude_status_codes}. "
                "Consider explicitly configuring the interceptor parameters for your specific use case."
            )

        # Convert legacy HTML report generation to post-eval hook
        # Value is now available directly from legacy_config (merged with defaults)
        generate_html_report = legacy_config["generate_html_report"]
        if generate_html_report:
            report_types = ["html"]
            if legacy_config["include_json"]:
                report_types.append("json")

            post_eval_hooks.append(
                PostEvalHookConfig(
                    name="post_eval_report",
                    enabled=True,
                    config={
                        "report_types": report_types,
                        "html_report_size": legacy_config["html_report_size"],
                    },
                )
            )

        return cls(
            mode=legacy_config["mode"],
            interceptors=interceptors,
            post_eval_hooks=post_eval_hooks,
            endpoint_type=legacy_config["endpoint_type"],
            log_failed_requests=legacy_config["log_failed_requests"],
        )

    def get_interceptor_configs(self) -> dict[str, dict[str, Any]]:
        """Get interceptor configurations as a dictionary"""
        return {ic.name: ic.config for ic in self.interceptors if ic.enabled}

    def get_post_eval_hook_configs(self) -> dict[str, dict[str, Any]]:
        """Get post-evaluation hook configurations as a dictionary"""
        return {hook.name: hook.config for hook in self.post_eval_hooks if hook.enabled}<|MERGE_RESOLUTION|>--- conflicted
+++ resolved
@@ -397,7 +397,6 @@
         Raises:
             ValidationError: If legacy_config contains typos or invalid field names
         """
-<<<<<<< HEAD
         logger = get_logger(__name__)
 
         # Validate legacy config using Pydantic model (catches typos early)
@@ -417,12 +416,7 @@
             )
             # Re-raise the original ValidationError
             raise
-=======
-        defaults = cls.get_legacy_defaults()
-        for key, value in defaults.items():
-            if key not in legacy_config:
-                legacy_config[key] = value
->>>>>>> 3e63e937
+
 
         interceptors = []
         post_eval_hooks = []

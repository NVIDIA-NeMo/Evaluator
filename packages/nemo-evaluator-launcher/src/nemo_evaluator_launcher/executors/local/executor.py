# SPDX-FileCopyrightText: Copyright (c) 2025, NVIDIA CORPORATION. All rights reserved.
# SPDX-License-Identifier: Apache-2.0
#
# Licensed under the Apache License, Version 2.0 (the "License");
# you may not use this file except in compliance with the License.
# You may obtain a copy of the License at
#
#     http://www.apache.org/licenses/LICENSE-2.0
#
# Unless required by applicable law or agreed to in writing, software
# distributed under the License is distributed on an "AS IS" BASIS,
# WITHOUT WARRANTIES OR CONDITIONS OF ANY KIND, either express or implied.
# See the License for the specific language governing permissions and
# limitations under the License.
#
"""Local executor implementation for nemo-evaluator-launcher.

Handles running evaluation jobs locally using shell scripts and Docker containers.
"""

import copy
import os
import pathlib
import platform
import shlex
import shutil
import subprocess
import time
import warnings
from typing import List, Optional

import jinja2
import yaml
from omegaconf import DictConfig, OmegaConf

from nemo_evaluator_launcher.common.execdb import (
    ExecutionDB,
    JobData,
    generate_invocation_id,
    generate_job_id,
)
from nemo_evaluator_launcher.common.helpers import (
    get_api_key_name,
    get_endpoint_url,
    get_eval_factory_command,
    get_eval_factory_dataset_size_from_run_config,
    get_health_url,
    get_timestamp_string,
)
from nemo_evaluator_launcher.common.logging_utils import logger
from nemo_evaluator_launcher.common.mapping import (
    get_task_from_mapping,
    load_tasks_mapping,
)
from nemo_evaluator_launcher.common.printing_utils import bold, cyan, grey, red
from nemo_evaluator_launcher.executors.base import (
    BaseExecutor,
    ExecutionState,
    ExecutionStatus,
)
from nemo_evaluator_launcher.executors.registry import register_executor


@register_executor("local")
class LocalExecutor(BaseExecutor):
    @classmethod
    def execute_eval(cls, cfg: DictConfig, dry_run: bool = False) -> str:
        """Run evaluation jobs locally using the provided configuration.

        Args:
            cfg: The configuration object for the evaluation run.
            dry_run: If True, prepare scripts and save them without execution.

        Returns:
            str: The invocation ID for the evaluation run.

        Raises:
            RuntimeError: If the run script fails.
        """
        # Check if docker is available (skip in dry_run mode)
        if not dry_run and shutil.which("docker") is None:
            raise RuntimeError(
                "Docker is not installed or not in PATH. "
                "Please install Docker to run local evaluations."
            )

        # Generate invocation ID for this evaluation run
        invocation_id = generate_invocation_id()

        output_dir = pathlib.Path(cfg.execution.output_dir).absolute() / (
            get_timestamp_string(include_microseconds=False) + "-" + invocation_id
        )
        output_dir.mkdir(parents=True, exist_ok=True)

        tasks_mapping = load_tasks_mapping()
        evaluation_tasks = []
        job_ids = []

        run_template = jinja2.Template(
            open(pathlib.Path(__file__).parent / "run.template.sh", "r").read()
        )

        execution_mode = cfg.execution.get("mode", "parallel")
        if execution_mode == "parallel":
            if cfg.deployment.type != "none":
                raise ValueError(
                    f"Execution mode 'parallel' is not supported with deployment type: {cfg.deployment.type}. Use 'sequential' instead."
                )
            is_execution_mode_sequential = False
        elif execution_mode == "sequential":
            is_execution_mode_sequential = True
        else:
            raise ValueError(
                "unknown execution mode: {}. Choose one of {}".format(
                    repr(execution_mode), ["parallel", "sequential"]
                )
            )

        # Will accumulate if any task contains unsafe commands.
        is_potentially_unsafe = False

        deployment = None

        for idx, task in enumerate(cfg.evaluation.tasks):
            timestamp = get_timestamp_string()
            task_definition = get_task_from_mapping(task.name, tasks_mapping)

            if cfg.deployment.type != "none":
                # container name
                server_container_name = f"server-{task.name}-{timestamp}"

                # health_url
                health_url = get_health_url(
                    cfg, get_endpoint_url(cfg, task, task_definition["endpoint_type"])
                )

                # mounts
                deployment_mounts_list = []
                if checkpoint_path := cfg.deployment.get("checkpoint_path"):
                    deployment_mounts_list.append(f"{checkpoint_path}:/checkpoint:ro")
                if cache_path := cfg.deployment.get("cache_path"):
                    deployment_mounts_list.append(f"{cache_path}:/cache")
                for source_mnt, target_mnt in (
                    cfg.execution.get("mounts", {}).get("deployment", {}).items()
                ):
                    deployment_mounts_list.append(f"{source_mnt}:{target_mnt}")

                # env vars
                deployment_env_vars = cfg.execution.get("env_vars", {}).get(
                    "deployment", {}
                )

                if cfg.deployment.get("env_vars"):
                    warnings.warn(
                        "cfg.deployment.env_vars will be deprecated in future versions. "
                        "Use cfg.execution.env_vars.deployment instead.",
                        category=DeprecationWarning,
                        stacklevel=2,
                    )
                    deployment_env_vars.update(cfg.deployment["env_vars"])

                command = cfg.deployment.command
                deployment_extra_docker_args = cfg.execution.get(
                    "extra_docker_args", ""
                )

                deployment = {
                    "container_name": server_container_name,
                    "image": cfg.deployment.image,
                    "command": command,
                    "mounts": deployment_mounts_list,
                    "env_vars": [f"{k}={v}" for k, v in deployment_env_vars.items()],
                    "health_url": health_url,
                    "port": cfg.deployment.port,
                    "extra_docker_args": deployment_extra_docker_args,
                }

            # Create job ID as <invocation_id>.<n>
            job_id = generate_job_id(invocation_id, idx)
            job_ids.append(job_id)
            client_container_name = f"client-{task.name}-{timestamp}"

            # collect all env vars
            env_vars = copy.deepcopy(dict(cfg.evaluation.get("env_vars", {})))
            env_vars.update(task.get("env_vars", {}))
            if api_key_name := get_api_key_name(cfg):
                assert "API_KEY" not in env_vars
                env_vars["API_KEY"] = api_key_name

            # check if the environment variables are set
            for env_var in env_vars.values():
                if os.getenv(env_var) is None:
                    raise ValueError(
                        f"Trying to pass an unset environment variable {env_var}."
                    )

            # check if required env vars are defined:
            for required_env_var in task_definition.get("required_env_vars", []):
                if required_env_var not in env_vars.keys():
                    raise ValueError(
                        f"{task.name} task requires environment variable {required_env_var}."
                        " Specify it in the task subconfig in the 'env_vars' dict as the following"
                        f" pair {required_env_var}: YOUR_ENV_VAR_NAME"
                    )

            # Handle dataset directory mounting if NEMO_EVALUATOR_DATASET_DIR is required
            dataset_mount_host = None
            dataset_mount_container = None
            dataset_env_var_value = None
            if "NEMO_EVALUATOR_DATASET_DIR" in task_definition.get("required_env_vars", []):
                # Get dataset directory from task config
                if "dataset_dir" in task:
                    dataset_mount_host = task["dataset_dir"]
                else:
                    raise ValueError(
                        f"{task.name} task requires a dataset_dir to be specified. "
                        f"Add 'dataset_dir: /path/to/your/dataset' under the task configuration."
                    )
                # Get container mount path (default to /datasets if not specified)
                dataset_mount_container = task.get("dataset_mount_path", "/datasets")
                # Set NEMO_EVALUATOR_DATASET_DIR to the container mount path
                dataset_env_var_value = dataset_mount_container

            # format env_vars for a template
            env_vars_list = [
                f"{env_var_dst}=${env_var_src}"
                for env_var_dst, env_var_src in env_vars.items()
            ]
            
            # Add dataset env var if needed (directly with value, not from host env)
            if dataset_env_var_value:
                env_vars_list.append(f"NEMO_EVALUATOR_DATASET_DIR={dataset_env_var_value}")

            eval_image = task_definition["container"]
            if "container" in task:
                eval_image = task["container"]

            task_output_dir = output_dir / task.name
            task_output_dir.mkdir(parents=True, exist_ok=True)
            eval_factory_command_struct = get_eval_factory_command(
                cfg, task, task_definition
            )
            eval_factory_command = eval_factory_command_struct.cmd
            # The debug comment for placing into the script and easy debug. Reason
            # (see `CmdAndReadableComment`) is the current way of passing the command
            # is base64-encoded config `echo`-ed into file.
            # TODO(agronskiy): cleaner way is to encode everything with base64, not
            # some parts (like ef_config.yaml) and just output as logs somewhere.
            eval_factory_command_debug_comment = eval_factory_command_struct.debug
            is_potentially_unsafe = (
                is_potentially_unsafe
                or eval_factory_command_struct.is_potentially_unsafe
            )
            evaluation_task = {
                "deployment": deployment,
                "name": task.name,
                "job_id": job_id,
                "eval_image": eval_image,
<<<<<<< HEAD
                "container_name": container_name,
                "env_vars": env_vars_list,
=======
                "client_container_name": client_container_name,
                "env_vars": env_vars,
>>>>>>> 369eddb8
                "output_dir": task_output_dir,
                "eval_factory_command": eval_factory_command,
                "eval_factory_command_debug_comment": eval_factory_command_debug_comment,
                "dataset_mount_host": dataset_mount_host,
                "dataset_mount_container": dataset_mount_container,
            }
            evaluation_tasks.append(evaluation_task)

            # Check if auto-export is enabled by presence of destination(s)
            auto_export_config = cfg.execution.get("auto_export", {})
            auto_export_destinations = auto_export_config.get("destinations", [])

            extra_docker_args = cfg.execution.get("extra_docker_args", "")

            run_sh_content = (
                run_template.render(
                    evaluation_tasks=[evaluation_task],
                    auto_export_destinations=auto_export_destinations,
                    extra_docker_args=extra_docker_args,
                ).rstrip("\n")
                + "\n"
            )

            (task_output_dir / "run.sh").write_text(run_sh_content)

        run_all_sequentially_sh_content = (
            run_template.render(
                evaluation_tasks=evaluation_tasks,
                auto_export_destinations=auto_export_destinations,
                extra_docker_args=extra_docker_args,
            ).rstrip("\n")
            + "\n"
        )
        (output_dir / "run_all.sequential.sh").write_text(
            run_all_sequentially_sh_content
        )

        if dry_run:
            print(bold("\n\n=============================================\n\n"))
            print(bold(cyan(f"DRY RUN: Scripts prepared and saved to {output_dir}")))
            if is_execution_mode_sequential:
                print(
                    cyan(
                        "\n\n=========== Main script | run_all.sequential.sh =====================\n\n"
                    )
                )

                with open(output_dir / "run_all.sequential.sh", "r") as f:
                    print(grey(f.read()))
            else:
                for idx, task in enumerate(cfg.evaluation.tasks):
                    task_output_dir = output_dir / task.name
                    print(
                        cyan(
                            f"\n\n=========== Task script | {task.name}/run.sh =====================\n\n"
                        )
                    )
                    with open(task_output_dir / "run.sh", "r") as f:
                        print(grey(f.read()))
            print(bold("\nTo execute, run without --dry-run"))

            if is_potentially_unsafe:
                print(
                    red(
                        "\nFound `pre_cmd` which carries security risk. When running without --dry-run "
                        "make sure you trust the command and set NEMO_EVALUATOR_TRUST_PRE_CMD=1"
                    )
                )
            return invocation_id

        if is_potentially_unsafe:
            if os.environ.get("NEMO_EVALUATOR_TRUST_PRE_CMD", "") == "1":
                logger.warning(
                    "Found non-empty task commands (e.g. `pre_cmd`) and NEMO_EVALUATOR_TRUST_PRE_CMD "
                    "is set, proceeding with caution."
                )

            else:
                logger.error(
                    "Found non-empty task commands (e.g. `pre_cmd`) and NEMO_EVALUATOR_TRUST_PRE_CMD "
                    "is not set. This might carry security risk and unstable environments. "
                    "To continue, make sure you trust the command and set NEMO_EVALUATOR_TRUST_PRE_CMD=1.",
                )
                raise AttributeError(
                    "Untrusted command found in config, make sure you trust and "
                    "set NEMO_EVALUATOR_TRUST_PRE_CMD=1."
                )

        # Save launched jobs metadata
        db = ExecutionDB()
        for job_id, task, evaluation_task in zip(
            job_ids, cfg.evaluation.tasks, evaluation_tasks
        ):
            db.write_job(
                job=JobData(
                    invocation_id=invocation_id,
                    job_id=job_id,
                    timestamp=time.time(),
                    executor="local",
                    data={
                        "output_dir": str(evaluation_task["output_dir"]),
                        "container": evaluation_task["client_container_name"],
                        "eval_image": evaluation_task["eval_image"],
                    },
                    config=OmegaConf.to_object(cfg),
                )
            )

        # Launch bash scripts with Popen for non-blocking execution.
        # To ensure subprocess continues after python exits:
        # - on Unix-like systems, to fully detach the subprocess
        #   so it does not die when Python exits, pass start_new_session=True;
        # - on Windows use creationflags=subprocess.CREATE_NEW_PROCESS_GROUP flag.
        os_name = platform.system()
        processes = []

        if is_execution_mode_sequential:
            if os_name == "Windows":
                proc = subprocess.Popen(
                    shlex.split("bash run_all.sequential.sh"),
                    cwd=output_dir,
                    creationflags=subprocess.CREATE_NEW_PROCESS_GROUP,
                )
            else:
                proc = subprocess.Popen(
                    shlex.split("bash run_all.sequential.sh"),
                    cwd=output_dir,
                    start_new_session=True,
                )
            processes.append(("run_all.sequential.sh", proc, output_dir))
        else:
            for task in cfg.evaluation.tasks:
                if os_name == "Windows":
                    proc = subprocess.Popen(
                        shlex.split("bash run.sh"),
                        cwd=output_dir / task.name,
                        creationflags=subprocess.CREATE_NEW_PROCESS_GROUP,
                    )
                else:
                    proc = subprocess.Popen(
                        shlex.split("bash run.sh"),
                        cwd=output_dir / task.name,
                        start_new_session=True,
                    )
                processes.append((task.name, proc, output_dir / task.name))

        # Wait briefly and check if bash scripts exited immediately (which means error)
        time.sleep(0.3)

        for name, proc, work_dir in processes:
            exit_code = proc.poll()
            if exit_code is not None and exit_code != 0:
                error_msg = f"Script for {name} exited with code {exit_code}"
                raise RuntimeError(f"Job startup failed | {error_msg}")

        print(bold(cyan("\nCommands for real-time monitoring:")))
        for job_id, evaluation_task in zip(job_ids, evaluation_tasks):
            logs_dir = evaluation_task["output_dir"] / "logs"
            print(f"\n  Job {job_id} ({evaluation_task['name']}):")
            if evaluation_task["deployment"]:
                print(f"    Server:   tail -f {logs_dir / 'server_stdout.log'}")
            print(f"    Client:   tail -f {logs_dir / 'client_stdout.log'}")

        print(bold(cyan("\nFollow all logs for this invocation:")))
        if evaluation_tasks[0]["deployment"]:
            print(f"  Server:  tail -f {output_dir}/*/logs/server_stdout.log")
        print(f"  Client:  tail -f {output_dir}/*/logs/client_stdout.log")

        return invocation_id

    @staticmethod
    def get_status(id: str) -> List[ExecutionStatus]:
        """Get the status of a specific job or all jobs in an invocation group.

        Args:
            id: Unique job identifier or invocation identifier.

        Returns:
            List containing the execution status for the job(s).
        """
        db = ExecutionDB()

        # If id looks like an invocation_id (no dot), get all jobs for it
        if "." not in id:
            jobs = db.get_jobs(id)
            statuses: List[ExecutionStatus] = []
            for job_id, _ in jobs.items():
                statuses.extend(LocalExecutor.get_status(job_id))
            return statuses

        # Otherwise, treat as job_id
        job_data = db.get_job(id)
        if job_data is None:
            return []
        if job_data.executor != "local":
            return []

        output_dir = pathlib.Path(job_data.data.get("output_dir", ""))
        if not output_dir.exists():
            return [ExecutionStatus(id=id, state=ExecutionState.PENDING)]

        artifacts_dir = output_dir / "artifacts"
        progress = _get_progress(artifacts_dir)

        logs_dir = output_dir / "logs"
        if not logs_dir.exists():
            return [
                ExecutionStatus(
                    id=id,
                    state=ExecutionState.PENDING,
                    progress=dict(progress=progress),
                )
            ]

        # Check if job was killed
        if job_data.data.get("killed", False):
            return [
                ExecutionStatus(
                    id=id, state=ExecutionState.KILLED, progress=dict(progress=progress)
                )
            ]

        stage_files = {
            "pre_start": logs_dir / "stage.pre-start",
            "running": logs_dir / "stage.running",
            "exit": logs_dir / "stage.exit",
        }

        if stage_files["exit"].exists():
            try:
                content = stage_files["exit"].read_text().strip()
                if " " in content:
                    timestamp, exit_code_str = content.rsplit(" ", 1)
                    exit_code = int(exit_code_str)
                    if exit_code == 0:
                        return [
                            ExecutionStatus(
                                id=id,
                                state=ExecutionState.SUCCESS,
                                progress=dict(progress=progress),
                            )
                        ]
                    else:
                        return [
                            ExecutionStatus(
                                id=id,
                                state=ExecutionState.FAILED,
                                progress=dict(progress=progress),
                            )
                        ]
                else:
                    return [
                        ExecutionStatus(
                            id=id,
                            state=ExecutionState.FAILED,
                            progress=dict(progress=progress),
                        )
                    ]
            except (ValueError, OSError):
                return [
                    ExecutionStatus(
                        id=id,
                        state=ExecutionState.FAILED,
                        progress=dict(progress=progress),
                    )
                ]
        elif stage_files["running"].exists():
            return [
                ExecutionStatus(
                    id=id,
                    state=ExecutionState.RUNNING,
                    progress=dict(progress=progress),
                )
            ]
        elif stage_files["pre_start"].exists():
            return [
                ExecutionStatus(
                    id=id,
                    state=ExecutionState.PENDING,
                    progress=dict(progress=progress),
                )
            ]

        return [
            ExecutionStatus(
                id=id, state=ExecutionState.PENDING, progress=dict(progress=progress)
            )
        ]

    @staticmethod
    def kill_job(job_id: str) -> None:
        """Kill a local job.

        Args:
            job_id: The job ID (e.g., abc123.0) to kill.

        Raises:
            ValueError: If job is not found or invalid.
            RuntimeError: If Docker container cannot be stopped.
        """
        db = ExecutionDB()
        job_data = db.get_job(job_id)

        if job_data is None:
            raise ValueError(f"Job {job_id} not found")

        if job_data.executor != "local":
            raise ValueError(
                f"Job {job_id} is not a local job (executor: {job_data.executor})"
            )

        # Get container name from database
        container_name = job_data.data.get("container")
        if not container_name:
            raise ValueError(f"No container name found for job {job_id}")

        killed_something = False

        # First, try to stop the Docker container if it's running
        result = subprocess.run(
            shlex.split(f"docker stop {container_name}"),
            capture_output=True,
            text=True,
            timeout=30,
        )
        if result.returncode == 0:
            killed_something = True
        # Don't raise error if container doesn't exist (might be still pulling)

        # Find and kill Docker processes for this container
        result = subprocess.run(
            shlex.split(f"pkill -f 'docker run.*{container_name}'"),
            capture_output=True,
            text=True,
            timeout=10,
        )
        if result.returncode == 0:
            killed_something = True

        # If we successfully killed something, mark as killed
        if killed_something:
            job_data.data["killed"] = True
            db.write_job(job_data)
            LocalExecutor._add_to_killed_jobs(job_data.invocation_id, job_id)
            return

        # If nothing was killed, check if this is a pending job
        status_list = LocalExecutor.get_status(job_id)
        if status_list and status_list[0].state == ExecutionState.PENDING:
            # For pending jobs, mark as killed even though there's nothing to kill yet
            job_data.data["killed"] = True
            db.write_job(job_data)
            LocalExecutor._add_to_killed_jobs(job_data.invocation_id, job_id)
            return

        # Use common helper to get informative error message based on job status
        current_status = status_list[0].state if status_list else None
        error_msg = LocalExecutor.get_kill_failure_message(
            job_id, f"container: {container_name}", current_status
        )
        raise RuntimeError(error_msg)

    @staticmethod
    def _add_to_killed_jobs(invocation_id: str, job_id: str) -> None:
        """Add a job ID to the killed jobs file for this invocation.

        Args:
            invocation_id: The invocation ID.
            job_id: The job ID to mark as killed.
        """
        db = ExecutionDB()
        jobs = db.get_jobs(invocation_id)
        if not jobs:
            return

        # Get invocation output directory from any job's output_dir
        first_job_data = next(iter(jobs.values()))
        job_output_dir = pathlib.Path(first_job_data.data.get("output_dir", ""))
        if not job_output_dir.exists():
            return

        # Invocation dir is parent of job output dir
        invocation_dir = job_output_dir.parent
        killed_jobs_file = invocation_dir / "killed_jobs.txt"

        # Append job_id to file
        with open(killed_jobs_file, "a") as f:
            f.write(f"{job_id}\n")


def _get_progress(artifacts_dir: pathlib.Path) -> Optional[float]:
    """Get the progress of a local job.

    Args:
        artifacts_dir: The directory containing the evaluation artifacts.

    Returns:
        The progress of the job as a float between 0 and 1.
    """
    progress_filepath = artifacts_dir / "progress"
    if not progress_filepath.exists():
        return None
    progress_str = progress_filepath.read_text().strip()
    try:
        processed_samples = int(progress_str)
    except ValueError:
        return None

    dataset_size = _get_dataset_size(artifacts_dir)
    if dataset_size is not None:
        progress = processed_samples / dataset_size
    else:
        # NOTE(dfridman): if we don't know the dataset size, report the number of processed samples
        progress = processed_samples
    return progress


def _get_dataset_size(artifacts_dir: pathlib.Path) -> Optional[int]:
    """Get the dataset size for a benchmark.

    Args:
        artifacts_dir: The directory containing the evaluation artifacts.

    Returns:
        The dataset size for the benchmark.
    """
    run_config = artifacts_dir / "run_config.yml"
    if not run_config.exists():
        return None
    run_config = yaml.safe_load(run_config.read_text())
    return get_eval_factory_dataset_size_from_run_config(run_config)<|MERGE_RESOLUTION|>--- conflicted
+++ resolved
@@ -256,13 +256,8 @@
                 "name": task.name,
                 "job_id": job_id,
                 "eval_image": eval_image,
-<<<<<<< HEAD
-                "container_name": container_name,
+                "client_container_name": client_container_name,
                 "env_vars": env_vars_list,
-=======
-                "client_container_name": client_container_name,
-                "env_vars": env_vars,
->>>>>>> 369eddb8
                 "output_dir": task_output_dir,
                 "eval_factory_command": eval_factory_command,
                 "eval_factory_command_debug_comment": eval_factory_command_debug_comment,

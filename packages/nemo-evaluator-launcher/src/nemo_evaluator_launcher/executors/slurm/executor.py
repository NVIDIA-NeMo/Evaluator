# SPDX-FileCopyrightText: Copyright (c) 2025, NVIDIA CORPORATION. All rights reserved.
# SPDX-License-Identifier: Apache-2.0
#
# Licensed under the Apache License, Version 2.0 (the "License");
# you may not use this file except in compliance with the License.
# You may obtain a copy of the License at
#
#     http://www.apache.org/licenses/LICENSE-2.0
#
# Unless required by applicable law or agreed to in writing, software
# distributed under the License is distributed on an "AS IS" BASIS,
# WITHOUT WARRANTIES OR CONDITIONS OF ANY KIND, either express or implied.
# See the License for the specific language governing permissions and
# limitations under the License.
#
"""SLURM executor implementation for nemo-evaluator-launcher.

Handles submitting evaluation jobs to a SLURM cluster via SSH and sbatch scripts.
"""

import copy
import os
import re
import shlex
import subprocess
import tempfile
import time
import warnings
from pathlib import Path
from typing import Dict, List, Optional

import yaml
from jinja2 import Environment, FileSystemLoader
from omegaconf import DictConfig, OmegaConf

from nemo_evaluator_launcher.common.execdb import (
    ExecutionDB,
    JobData,
    generate_invocation_id,
    generate_job_id,
)
from nemo_evaluator_launcher.common.helpers import (
    get_api_key_name,
    get_eval_factory_command,
    get_eval_factory_dataset_size_from_run_config,
    get_timestamp_string,
)
from nemo_evaluator_launcher.common.mapping import (
    get_task_from_mapping,
    load_tasks_mapping,
)
from nemo_evaluator_launcher.common.printing_utils import bold, cyan, grey
from nemo_evaluator_launcher.executors.base import (
    BaseExecutor,
    ExecutionState,
    ExecutionStatus,
)
from nemo_evaluator_launcher.executors.registry import register_executor


@register_executor("slurm")
class SlurmExecutor(BaseExecutor):
    @staticmethod
    def execute_eval(cfg: DictConfig, dry_run: bool = False) -> str:
        """Submit evaluation jobs to a SLURM cluster using the provided configuration.

        Args:
            cfg: The configuration object for the evaluation run.
            dry_run: If True, prepare scripts and save them without submission.

        Returns:
            str: The invocation ID for the evaluation run.

        Raises:
            AssertionError: If deployment type is 'none'.
            RuntimeError: If remote directory creation or sbatch submission fails.
        """

        # Generate invocation ID
        invocation_id = generate_invocation_id()

        local_runsub_paths = []
        remote_runsub_paths = []

        with tempfile.TemporaryDirectory() as tmpdirname:
            timestamp = get_timestamp_string(include_microseconds=False)
            rundir_name = timestamp + "-" + invocation_id
            remote_rundir = Path(cfg.execution.output_dir) / rundir_name
            local_rundir = Path(tmpdirname) / rundir_name
            local_rundir.mkdir()

            # Preload mapping for image resolution
            tasks_mapping = load_tasks_mapping()
            eval_images: list[str] = []

            for idx, task in enumerate(cfg.evaluation.tasks):
                # calculate job_id
                job_id = f"{invocation_id}.{idx}"

                # preapre locally
                remote_task_subdir = remote_rundir / task.name
                local_task_subdir = local_rundir / task.name
                local_task_subdir.mkdir()  # this ensures the task.name hasn't been used
                (local_task_subdir / "logs").mkdir()
                (local_task_subdir / "artifacts").mkdir()

                # resolve eval image and pass directly via task override
                task_definition = get_task_from_mapping(task.name, tasks_mapping)
                eval_image = task_definition["container"]
                if "container" in task:
                    eval_image = task["container"]

                eval_images.append(eval_image)

                # generate and write down sbatch script
                sbatch_script_content_str = _create_slurm_sbatch_script(
                    cfg=cfg,
                    task=task,
                    eval_image=eval_image,
                    remote_task_subdir=remote_task_subdir,
                    invocation_id=invocation_id,
                    job_id=job_id,
                )

                # Create HAProxy config file with placeholder IPs only if multiple_instances is true
                if cfg.deployment.get("multiple_instances", False):
                    haproxy_config = _generate_haproxy_config_with_placeholders(cfg)
                    # Save both template and working config
                    haproxy_template_path = local_task_subdir / "haproxy.cfg.template"
                    haproxy_config_path = local_task_subdir / "haproxy.cfg"
                    with open(haproxy_template_path, "w") as f:
                        f.write(haproxy_config)
                    with open(haproxy_config_path, "w") as f:
                        f.write(haproxy_config)

                local_runsub_path = local_task_subdir / "run.sub"
                remote_runsub_path = remote_task_subdir / "run.sub"
                with open(local_runsub_path, "w") as f:
                    f.write(sbatch_script_content_str.rstrip("\n") + "\n")

                local_runsub_paths.append(local_runsub_path)
                remote_runsub_paths.append(remote_runsub_path)

            if dry_run:
                print(bold("\n\n=============================================\n\n"))
                print(bold(cyan("DRY RUN: SLURM scripts prepared")))
                for idx, local_runsub_path in enumerate(local_runsub_paths):
                    print(cyan(f"\n\n=========== Task {idx} =====================\n\n"))
                    with open(local_runsub_path, "r") as f:
                        print(grey(f.read()))
                print(bold("To submit jobs") + ", run the executor without --dry-run")
                return invocation_id

            socket = str(Path(tmpdirname) / "socket")
            socket_or_none = _open_master_connection(
                username=cfg.execution.username,
                hostname=cfg.execution.hostname,
                socket=socket,
            )
            _make_remote_execution_output_dir(
                dirpath=cfg.execution.output_dir,
                username=cfg.execution.username,
                hostname=cfg.execution.hostname,
                socket=socket_or_none,
            )
            _rsync_upload_rundirs(
                local_sources=[local_rundir],
                remote_target=cfg.execution.output_dir,
                username=cfg.execution.username,
                hostname=cfg.execution.hostname,
            )
            slurm_job_ids = _sbatch_remote_runsubs(
                remote_runsub_paths=remote_runsub_paths,
                username=cfg.execution.username,
                hostname=cfg.execution.hostname,
                socket=socket_or_none,
            )
            _close_master_connection(
                username=cfg.execution.username,
                hostname=cfg.execution.hostname,
                socket=socket_or_none,
            )

            # save launched jobs metadata
            db = ExecutionDB()
            for idx, (slurm_job_id, remote_runsub_path) in enumerate(
                zip(slurm_job_ids, remote_runsub_paths)
            ):
                job_id = generate_job_id(invocation_id, idx)
                db.write_job(
                    job=JobData(
                        invocation_id=invocation_id,
                        job_id=job_id,
                        timestamp=time.time(),
                        executor="slurm",
                        data={
                            "slurm_job_id": slurm_job_id,
                            "remote_rundir_path": str(remote_runsub_path.parent),
                            "hostname": cfg.execution.hostname,
                            "username": cfg.execution.username,
                            "eval_image": eval_images[idx],
                        },
                        config=OmegaConf.to_object(cfg),
                    )
                )
            return invocation_id

    @staticmethod
    def get_status(id: str) -> List[ExecutionStatus]:
        """Get the status of a specific SLURM job or all jobs in an invocation group.

        Args:
            id: Unique job identifier or invocation identifier.

        Returns:
            List containing the execution status for the job(s).
        """
        db = ExecutionDB()

        # If id looks like an invocation_id
        if "." not in id:
            jobs = db.get_jobs(id)
            if not jobs:
                return []
            return SlurmExecutor._get_status_for_invocation(jobs)

        # Otherwise, treat as job_id
        else:
            job_data = db.get_job(id)
            if job_data is None or job_data.executor != "slurm":
                return []
            return [SlurmExecutor._get_status_for_job(id, job_data)]

    @staticmethod
    def _get_status_for_job(id: str, job_data: JobData) -> ExecutionStatus:
        slurm_job_id = job_data.data.get("slurm_job_id")
        if not slurm_job_id:
            return ExecutionStatus(id=id, state=ExecutionState.FAILED)

        try:
            return SlurmExecutor._query_slurm_for_status_and_progress(
                slurm_job_ids=[slurm_job_id],
                remote_rundir_paths=[Path(job_data.data.get("remote_rundir_path"))],
                username=job_data.data["username"],
                hostname=job_data.data["hostname"],
                job_id_to_execdb_id={slurm_job_id: id},
            )[0]
        except Exception:
            return ExecutionStatus(id=id, state=ExecutionState.FAILED)

    @staticmethod
    def _get_status_for_invocation(jobs: dict) -> List[ExecutionStatus]:
        slurm_job_ids = []
        remote_rundir_paths = []
        job_id_to_execdb_id = {}
        username = None
        hostname = None

        for job_id, job_data in jobs.items():
            if job_data.executor != "slurm":
                continue
            slurm_job_id = job_data.data.get("slurm_job_id")
            if slurm_job_id:
                slurm_job_ids.append(slurm_job_id)
                remote_rundir_paths.append(
                    Path(job_data.data.get("remote_rundir_path"))
                )
                job_id_to_execdb_id[slurm_job_id] = job_id
                username = job_data.data.get("username")
                hostname = job_data.data.get("hostname")

        if not slurm_job_ids or not remote_rundir_paths or not username or not hostname:
            return [
                ExecutionStatus(id=job_id, state=ExecutionState.FAILED)
                for job_id in jobs.keys()
            ]

        try:
            return SlurmExecutor._query_slurm_for_status_and_progress(
                slurm_job_ids=slurm_job_ids,
                remote_rundir_paths=remote_rundir_paths,
                username=username,
                hostname=hostname,
                job_id_to_execdb_id=job_id_to_execdb_id,
            )
        except Exception:
            return [
                ExecutionStatus(id=job_id, state=ExecutionState.FAILED)
                for job_id in jobs.keys()
            ]

    @staticmethod
    def _query_slurm_for_status_and_progress(
        slurm_job_ids: List[str],
        remote_rundir_paths: List[Path],
        username: str,
        hostname: str,
        job_id_to_execdb_id: dict,
    ) -> List[ExecutionStatus]:
        with tempfile.TemporaryDirectory() as tmpdirname:
            socket = str(Path(tmpdirname) / "socket")
            socket_or_none = _open_master_connection(
                username=username,
                hostname=hostname,
                socket=socket,
            )
            # get slurm job status for initial jobs:
            slurm_jobs_status = _query_slurm_jobs_status(
                slurm_job_ids=slurm_job_ids,
                username=username,
                hostname=hostname,
                socket=socket_or_none,
            )
            # handle slurm status for autoresumed jobs:
            autoresumed_slurm_job_ids = _read_autoresumed_slurm_job_ids(
                slurm_job_ids=slurm_job_ids,
                remote_rundir_paths=remote_rundir_paths,
                username=username,
                hostname=hostname,
                socket=socket_or_none,
            )
            latest_slurm_job_ids = {
                slurm_job_id: slurm_job_id_list[-1]
                for slurm_job_id, slurm_job_id_list in autoresumed_slurm_job_ids.items()
                if len(slurm_job_id_list) > 0 and slurm_job_id_list[-1] != slurm_job_id
            }
            latest_slurm_jobs_status = _query_slurm_jobs_status(
                slurm_job_ids=list(latest_slurm_job_ids.values()),
                username=username,
                hostname=hostname,
                socket=socket_or_none,
            )
            # get progress:
            progress_list = _get_progress(
                remote_rundir_paths=remote_rundir_paths,
                username=username,
                hostname=hostname,
                socket=socket_or_none,
            )
            _close_master_connection(
                username=username,
                hostname=hostname,
                socket=socket_or_none,
            )
        statuses = []
        for i, slurm_job_id in enumerate(slurm_job_ids):
            slurm_status = slurm_jobs_status[slurm_job_id]
            if slurm_job_id in latest_slurm_job_ids:
                latest_slurm_job_id = latest_slurm_job_ids[slurm_job_id]
                slurm_status = latest_slurm_jobs_status[latest_slurm_job_id]
            progress = progress_list[i]
            progress = progress if progress is not None else "unknown"
            execution_state = SlurmExecutor._map_slurm_state_to_execution_state(
                slurm_status
            )
            execdb_job_id = job_id_to_execdb_id.get(slurm_job_id)
            if execdb_job_id:
                statuses.append(
                    ExecutionStatus(
                        id=execdb_job_id,
                        state=execution_state,
                        progress=progress,
                    )
                )
        return statuses

    @staticmethod
    def _map_slurm_state_to_execution_state(slurm_status: str) -> ExecutionState:
        """Map SLURM state to ExecutionState.

        Args:
            slurm_status: SLURM status string.

        Returns:
            Corresponding ExecutionState.
        """
        if slurm_status in ["COMPLETED"]:
            return ExecutionState.SUCCESS
        elif slurm_status in [
            "PENDING",
            "RESV_DEL_HOLD",
            "REQUEUE_FED",
            "REQUEUE_HOLD",
            "REQUEUED",
            "REVOKED",
        ]:
            return ExecutionState.PENDING
        elif slurm_status in ["RUNNING", "CONFIGURING", "SUSPENDED", "COMPLETING"]:
            return ExecutionState.RUNNING
        elif slurm_status in ["PREEMPTED", "TIMEOUT", "NODE_FAIL"]:
            return ExecutionState.PENDING  # autoresume
        elif slurm_status in ["CANCELLED"]:
            return ExecutionState.KILLED
        elif slurm_status in ["FAILED"]:
            return ExecutionState.FAILED
        else:
            return ExecutionState.FAILED

    @staticmethod
    def kill_job(job_id: str) -> None:
        """Kill a SLURM job.

        Args:
            job_id: The job ID (e.g., abc123.0) to kill.
        """
        db = ExecutionDB()
        job_data = db.get_job(job_id)

        if job_data is None:
            raise ValueError(f"Job {job_id} not found")

        if job_data.executor != "slurm":
            raise ValueError(
                f"Job {job_id} is not a slurm job (executor: {job_data.executor})"
            )

        # OPTIMIZATION: Query status AND kill in ONE SSH call
        slurm_status, result = _kill_slurm_job(
            slurm_job_ids=[job_data.data.get("slurm_job_id")],
            username=job_data.data.get("username"),
            hostname=job_data.data.get("hostname"),
            socket=job_data.data.get("socket"),
        )

        # Mark job as killed in database if kill succeeded
        if result.returncode == 0:
            job_data.data["killed"] = True
            db.write_job(job_data)
        else:
            # Use the pre-fetched status for better error message
            current_status = None
            if slurm_status:
                current_status = SlurmExecutor._map_slurm_state_to_execution_state(
                    slurm_status
                )
            error_msg = SlurmExecutor.get_kill_failure_message(
                job_id,
                f"slurm_job_id: {job_data.data.get('slurm_job_id')}",
                current_status,
            )
            raise RuntimeError(error_msg)


def _create_slurm_sbatch_script(
    cfg: DictConfig,
    task: DictConfig,
    eval_image: str,
    remote_task_subdir: Path,
    invocation_id: str,
    job_id: str,
) -> str:
    """Generate the contents of a SLURM sbatch script for a given evaluation task.

    Args:
        cfg: The configuration object for the evaluation run.
        task: The evaluation task configuration.
        remote_task_subdir: The remote directory path for the `run.sub` file.
        invocation_id: The invocation ID for this evaluation run.
        job_id: The complete job ID string.

    Returns:
        str: The contents of the sbatch script.
    """
    # get task from mapping, overrides, urls
    tasks_mapping = load_tasks_mapping()
    task_definition = get_task_from_mapping(task.name, tasks_mapping)

    # TODO(public release): convert to template
    s = "#!/bin/bash\n"

    # SBATCH headers
    s += "#SBATCH --time {}\n".format(cfg.execution.walltime)
    s += "#SBATCH --account {}\n".format(cfg.execution.account)
    s += "#SBATCH --partition {}\n".format(cfg.execution.partition)
    s += "#SBATCH --nodes {}\n".format(cfg.execution.num_nodes)
    s += "#SBATCH --ntasks-per-node {}\n".format(cfg.execution.ntasks_per_node)
    if cfg.execution.get("gpus_per_node", None) is not None:
        s += "#SBATCH --gpus-per-node {}\n".format(cfg.execution.gpus_per_node)
    if hasattr(cfg.execution, "gres"):
        s += "#SBATCH --gres {}\n".format(cfg.execution.gres)
    job_name = "{account}-{subproject}.{details}".format(
        account=cfg.execution.account,
        subproject=cfg.execution.subproject,
        details=remote_task_subdir.name,
    )
    s += "#SBATCH --job-name {}\n".format(job_name)
    s += "#SBATCH --exclusive\n"
    s += "#SBATCH --output {}\n".format(remote_task_subdir / "logs" / "slurm-%A.out")
    s += "\n"
    s += f'TASK_DIR="{str(remote_task_subdir)}"\n'
    s += "\n"

    # collect all env vars
    env_vars = copy.deepcopy(dict(cfg.evaluation.get("env_vars", {})))
    env_vars.update(task.get("env_vars", {}))
    api_key_name = get_api_key_name(cfg)
    if api_key_name:
        assert "API_KEY" not in env_vars
        env_vars["API_KEY"] = api_key_name

    # check if the environment variables are set
    for env_var in env_vars.values():
        if os.getenv(env_var) is None:
            raise ValueError(f"Trying to pass an unset environment variable {env_var}.")

    # check if required env vars are defined:
    for required_env_var in task_definition.get("required_env_vars", []):
        if required_env_var not in env_vars.keys():
            raise ValueError(
                f"{task.name} task requires environment variable {required_env_var}."
                " Specify it in the task subconfig in the 'env_vars' dict as the following"
                f" pair {required_env_var}: YOUR_ENV_VAR_NAME"
            )

    # save env vars:
    for env_var_dst, env_var_src in env_vars.items():
        s += f"export {env_var_dst}={os.getenv(env_var_src)}\n"
    all_env_vars = {
        **cfg.execution.get("env_vars", {}).get("deployment", {}),
        **cfg.execution.get("env_vars", {}).get("evaluation", {}),
    }
    if cfg.deployment.get("env_vars"):
        warnings.warn(
            "cfg.deployment.env_vars will be deprecated in future versions. "
            "Use cfg.execution.env_vars.deployment instead.",
            category=DeprecationWarning,
            stacklevel=2,
        )
        all_env_vars.update(cfg.deployment["env_vars"])
    for env_var_dst, env_var_value in all_env_vars.items():
        s += f"export {env_var_dst}={env_var_value}\n"
    if env_vars:
        s += "\n"

    # auto resume after timeout
    s += _AUTORESUME_HANDLER
    s += "\n\n"

    # echo the current SLURM_JOB_ID
    s += "# save the current job id\n"
    s += "echo $SLURM_JOB_ID >> {}\n\n".format(
        remote_task_subdir / ".slurm_job_id.list"
    )

    # shell options
    s += "set -e  # exit immediately if any command exits with a non-zero status\n"
    s += "set -u  # treat unset variables as an error when substituting\n"
    s += "set -x  # print commands and their arguments as they are executed\n"
    s += "\n"

    # prepare deployment mounts
    deployment_mounts_list = []
    if cfg.deployment.type != "none":
        if checkpoint_path := cfg.deployment.get("checkpoint_path"):
            deployment_mounts_list.append(f"{checkpoint_path}:/checkpoint:ro")
        if cache_path := cfg.deployment.get("cache_path"):
            deployment_mounts_list.append(f"{cache_path}:/cache")
        for source_mnt, target_mnt in (
            cfg.execution.get("mounts", {}).get("deployment", {}).items()
        ):
            deployment_mounts_list.append(f"{source_mnt}:{target_mnt}")

        # add deployment srun command
        s += _generate_deployment_srun_command(
            cfg, deployment_mounts_list, remote_task_subdir
        )

        # wait for the server to initialize
<<<<<<< HEAD
        if health_url is None:
            # Use timeout-based wait when health endpoint is not available
            server_timeout = cfg.deployment.get("server_timeout", 60)
            s += _WAIT_FOR_SERVER_TIMEOUT.format(server_timeout=server_timeout)
        else:
            # Use health check-based wait
            s += _WAIT_FOR_SERVER_HANDLER.format(health_url=health_url)
=======
        health_path = cfg.deployment.get("health_check_path", "/health")
        s += _get_wait_for_server_handler(
            '"${NODES_IPS_ARRAY[@]}"',
            cfg.deployment.port,
            health_path,
            "server",
            check_pid=True,
        )
>>>>>>> 4f113b7b
        s += "\n\n"

        # add HAProxy load balancer only if multiple_instances is true
        if cfg.deployment.get("multiple_instances", False):
            s += _get_proxy_server_srun_command(cfg, remote_task_subdir)

    # prepare evaluation mounts
    evaluation_mounts_list = [
        "{}:/results".format(remote_task_subdir / "artifacts"),
    ]
    for source_mnt, target_mnt in (
        cfg.execution.get("mounts", {}).get("evaluation", {}).items()
    ):
        evaluation_mounts_list.append(f"{source_mnt}:{target_mnt}")

    eval_factory_command_struct = get_eval_factory_command(cfg, task, task_definition)
    eval_factory_command = eval_factory_command_struct.cmd
    # The debug comment for placing into the script and easy debug. Reason
    # (see `CmdAndReadableComment`) is the current way of passing the command
    # is base64-encoded config `echo`-ed into file.
    # TODO(agronskiy): cleaner way is to encode everything with base64, not
    # some parts (like ef_config.yaml) and just output as logs somewhere.
    eval_factory_command_debug_comment = eval_factory_command_struct.debug

    # add evaluation srun command
    s += "# Debug contents of the eval factory command's config\n"
    s += eval_factory_command_debug_comment
    s += "\n\n"

    s += "# evaluation client\n"
    s += "srun --mpi pmix --overlap "
    s += "--nodes 1 --ntasks 1 "  # Client always runs on single node
    s += "--container-image {} ".format(eval_image)
    evaluation_env_var_names = list(
        cfg.execution.get("env_vars", {}).get("evaluation", {})
    )
    if evaluation_env_var_names:
        s += "--container-env {} ".format(",".join(evaluation_env_var_names))
    if not cfg.execution.get("mounts", {}).get("mount_home", True):
        s += "--no-container-mount-home "

    s += "--container-mounts {} ".format(",".join(evaluation_mounts_list))
    s += "--output {} ".format(remote_task_subdir / "logs" / "client-%A.out")
    s += "bash -c '\n"
    s += eval_factory_command
    s += "'\n\n"

    # terminate the server after all evaluation clients finish
    if cfg.deployment.type != "none":
        s += "kill $SERVER_PID  # terminate the server to finish gracefully\n"
        if cfg.deployment.get("multiple_instances", False):
            s += "kill $HAPROXY_PID  # terminate HAProxy to finish gracefully\n"
        s += "\n"

    # auto-export
    ae_cfg = cfg.execution.get("auto_export")
    destinations: list = []
    if isinstance(ae_cfg, list):
        destinations = list(ae_cfg)
    elif isinstance(ae_cfg, dict) or isinstance(ae_cfg, DictConfig):
        destinations = list(ae_cfg.get("destinations", []) or [])

    if destinations:
        export_env = dict(cfg.execution.get("env_vars", {}).get("export", {}) or {})
        s += _generate_auto_export_section(cfg, job_id, destinations, export_env)

    return s


def _generate_auto_export_section(
    cfg: DictConfig,
    job_id: str,
    destinations: list,
    export_env: dict,
) -> str:
    """Generate simple auto-export section for sbatch script."""
    if not destinations:
        return ""

    s = "\n# Auto-export on success\n"
    s += "EVAL_EXIT_CODE=$?\n"
    s += "if [ $EVAL_EXIT_CODE -eq 0 ]; then\n"
    s += "    echo 'Evaluation completed successfully. Starting auto-export...'\n"
    s += "    set +e\n"
    s += "    set +x\n"
    s += "    set +u\n"
    s += '    cd "$TASK_DIR/artifacts"\n'

    # Work with DictConfig; convert only for YAML at the end
    exec_type = (
        cfg.execution.type
        if hasattr(cfg.execution, "type")
        else cfg.execution.get("type", "slurm")
    )
    eval_tasks = (
        list(cfg.evaluation.tasks)
        if hasattr(cfg, "evaluation") and hasattr(cfg.evaluation, "tasks")
        else list((cfg.get("evaluation", {}) or {}).get("tasks", []) or [])
    )
    export_block = cfg.get("export", {}) or {}

    payload = {
        "execution": {
            "auto_export": {
                "destinations": list(destinations),
                **({"env_vars": dict(export_env)} if export_env else {}),
            },
            "type": exec_type,
        },
        "evaluation": {"tasks": eval_tasks},
    }
    if export_block:
        # Convert just this block to plain for YAML
        payload["export"] = (
            OmegaConf.to_object(export_block)
            if OmegaConf.is_config(export_block)
            else dict(export_block)
        )

    # Final YAML (single conversion at the end)
    payload_clean = OmegaConf.to_container(OmegaConf.create(payload), resolve=True)
    yaml_str = yaml.safe_dump(payload_clean, sort_keys=False)
    s += "    cat > export_config.yml << 'EOF'\n"
    s += yaml_str
    s += "EOF\n"

    # write launcher config as config.yml for exporters (no core command)
    submitted_yaml = yaml.safe_dump(
        OmegaConf.to_container(cfg, resolve=True), sort_keys=False
    )
    s += "    cat > config.yml << 'EOF'\n"
    s += submitted_yaml
    s += "EOF\n"

    # Export host only env before running auto export
    for k, v in (export_env or {}).items():
        if isinstance(v, str) and re.fullmatch(r"[A-Za-z_][A-Za-z0-9_]*", v):
            s += f'    export {k}="${{{v}}}"\n'
        else:
            esc = str(v).replace('"', '\\"')
            s += f'    export {k}="{esc}"\n'

    for dest in destinations:
        s += f"    echo 'Exporting to {dest}...'\n"
        s += f"    nemo-evaluator-launcher export {job_id} --dest {dest} || echo 'Export to {dest} failed'\n"

    s += "    echo 'Auto-export completed.'\n"
    s += "else\n"
    s += "    echo 'Evaluation failed with exit code $EVAL_EXIT_CODE. Skipping auto-export.'\n"
    s += "fi\n"

    return s


def _open_master_connection(
    username: str,
    hostname: str,
    socket: str,
) -> str | None:
    ssh_command = f"ssh -MNf -S {socket} {username}@{hostname}"
    completed_process = subprocess.run(
        args=shlex.split(ssh_command), capture_output=True
    )
    if completed_process.returncode == 0:
        return socket
    return None


def _close_master_connection(
    username: str,
    hostname: str,
    socket: str | None,
) -> None:
    if socket is None:
        return
    ssh_command = f"ssh -O exit -S {socket} {username}@{hostname}"
    completed_process = subprocess.run(
        args=shlex.split(ssh_command), capture_output=True
    )
    if completed_process.returncode != 0:
        raise RuntimeError(
            "failed to close the master connection\n{}".format(
                completed_process.stderr.decode("utf-8")
            )
        )


def _make_remote_execution_output_dir(
    dirpath: str,
    username: str,
    hostname: str,
    socket: str | None,
) -> None:
    mkdir_command = f"mkdir -p {dirpath}"
    ssh_command = ["ssh"]
    if socket is not None:
        ssh_command.append(f"-S {socket}")
    ssh_command.append(f"{username}@{hostname}")
    ssh_command.append(mkdir_command)
    ssh_command = " ".join(ssh_command)
    completed_process = subprocess.run(
        args=shlex.split(ssh_command), capture_output=True
    )
    if completed_process.returncode != 0:
        error_msg = (
            completed_process.stderr.decode("utf-8")
            if completed_process.stderr
            else "Unknown error"
        )
        raise RuntimeError(
            "failed to make a remote execution output dir\n{}".format(error_msg)
        )


def _rsync_upload_rundirs(
    local_sources: List[Path],
    remote_target: str,
    username: str,
    hostname: str,
) -> None:
    """Upload local run directories to a remote host using rsync over SSH.

    Args:
        local_sources: List of local Path objects to upload.
        remote_target: Remote directory path as a string.
        hostname: SSH hostname.
        username: SSH username.

    Raises:
        RuntimeError: If rsync fails.
    """
    for local_source in local_sources:
        assert local_source.is_dir()
    remote_destination_str = f"{username}@{hostname}:{remote_target}"
    local_sources_str = " ".join(map(str, local_sources))
    rsync_upload_command = f"rsync -qcaz {local_sources_str} {remote_destination_str}"
    completed_process = subprocess.run(
        args=shlex.split(rsync_upload_command), capture_output=True
    )
    if completed_process.returncode != 0:
        error_msg = (
            completed_process.stderr.decode("utf-8")
            if completed_process.stderr
            else "Unknown error"
        )
        raise RuntimeError("failed to upload local sources\n{}".format(error_msg))


def _sbatch_remote_runsubs(
    remote_runsub_paths: List[Path],
    username: str,
    hostname: str,
    socket: str | None,
) -> List[str]:
    sbatch_commands = [
        "sbatch {}".format(remote_runsub_path)
        for remote_runsub_path in remote_runsub_paths
    ]
    sbatch_commands = " ; ".join(sbatch_commands)

    ssh_command = ["ssh"]
    if socket is not None:
        ssh_command.append(f"-S {socket}")
    ssh_command.append(f"{username}@{hostname}")
    ssh_command.append(sbatch_commands)
    ssh_command = " ".join(ssh_command)

    completed_process = subprocess.run(
        args=shlex.split(ssh_command), capture_output=True
    )
    if completed_process.returncode != 0:
        error_msg = completed_process.stderr.decode("utf-8")
        raise RuntimeError(
            "failed to submit sbatch scripts for execution\n{}".format(error_msg)
        )

    sbatch_output = completed_process.stdout.decode("utf-8")
    slurm_job_ids = re.findall(r"(?<=Submitted batch job )\d+", sbatch_output)
    return slurm_job_ids


def _query_slurm_jobs_status(
    slurm_job_ids: List[str],
    username: str,
    hostname: str,
    socket: str | None,
) -> Dict[str, str]:
    """Query SLURM for job statuses using sacct command.

    Args:
        slurm_job_ids: List of SLURM job IDs to query.
        username: SSH username.
        hostname: SSH hostname.
        socket: control socket location or None

    Returns:
        Dict mapping from slurm_job_id to returned slurm status.
    """
    if len(slurm_job_ids) == 0:
        return {}
    sacct_command = "sacct -j {} --format='JobID,State%32' --noheader -P".format(
        ",".join(slurm_job_ids)
    )
    ssh_command = ["ssh"]
    if socket is not None:
        ssh_command.append(f"-S {socket}")
    ssh_command.append(f"{username}@{hostname}")
    ssh_command.append(sacct_command)
    ssh_command = " ".join(ssh_command)
    completed_process = subprocess.run(
        args=shlex.split(ssh_command), capture_output=True
    )
    if completed_process.returncode != 0:
        raise RuntimeError(
            "failed to query slurm job status\n{}".format(
                completed_process.stderr.decode("utf-8")
            )
        )
    sacct_output = completed_process.stdout.decode("utf-8")
    sacct_output_lines = sacct_output.strip().split("\n")
    slurm_jobs_status = {}
    for slurm_job_id in slurm_job_ids:
        slurm_job_status = _parse_slurm_job_status(slurm_job_id, sacct_output_lines)
        slurm_jobs_status[slurm_job_id] = slurm_job_status
    return slurm_jobs_status


def _kill_slurm_job(
    slurm_job_ids: List[str], username: str, hostname: str, socket: str | None
) -> tuple[str | None, subprocess.CompletedProcess]:
    """Kill a SLURM job, querying status first in one SSH call for efficiency.

    Args:
        slurm_job_ids: List of SLURM job IDs to kill.
        username: SSH username.
        hostname: SSH hostname.
        socket: control socket location or None

    Returns:
        Tuple of (status_string, completed_process) where status_string is the SLURM status or None
    """
    if len(slurm_job_ids) == 0:
        return None, subprocess.CompletedProcess(args=[], returncode=0)

    jobs_str = ",".join(slurm_job_ids)
    # Combine both commands in one SSH call: query THEN kill
    combined_command = (
        f"sacct -j {jobs_str} --format='JobID,State%32' --noheader -P 2>/dev/null; "
        f"scancel {jobs_str}"
    )

    ssh_command = ["ssh"]
    if socket is not None:
        ssh_command.append(f"-S {socket}")
    ssh_command.append(f"{username}@{hostname}")
    ssh_command.append(combined_command)
    ssh_command = " ".join(ssh_command)

    completed_process = subprocess.run(
        args=shlex.split(ssh_command), capture_output=True
    )

    # Parse the sacct output (before scancel runs)
    sacct_output = completed_process.stdout.decode("utf-8")
    sacct_output_lines = sacct_output.strip().split("\n")
    slurm_status = None
    if sacct_output_lines and len(slurm_job_ids) == 1:
        slurm_status = _parse_slurm_job_status(slurm_job_ids[0], sacct_output_lines)

    return slurm_status, completed_process


def _parse_slurm_job_status(slurm_job_id: str, sacct_output_lines: List[str]) -> str:
    """Parse SLURM job status from sacct output for a specific job.

    Args:
        slurm_job_id: The SLURM job ID to parse.
        sacct_output_lines: Lines from sacct output.

    Returns:
        SLURM status string.
    """
    for line in sacct_output_lines:
        if line.startswith(f"{slurm_job_id}|"):
            state = line.split("|")[1]
            state = state.strip()
            if state:
                state_split = state.split()
                if len(state_split) > 0:
                    return state_split[0]
    return "UNKNOWN"


def _read_autoresumed_slurm_job_ids(
    slurm_job_ids: List[str],
    remote_rundir_paths: List[Path],
    username: str,
    hostname: str,
    socket: str | None,
) -> Dict[str, List[str]]:
    assert len(slurm_job_ids) == len(remote_rundir_paths)
    slurm_job_id_list_paths = [
        str(remote_rundir_path / ".slurm_job_id.list")
        for remote_rundir_path in remote_rundir_paths
    ]
    slurm_job_id_list_strs = _read_files_from_remote(
        slurm_job_id_list_paths, username, hostname, socket
    )
    assert len(slurm_job_id_list_strs) == len(slurm_job_ids)
    autoresumed_slurm_job_ids = {}
    for i, slurm_job_id_list_str in enumerate(slurm_job_id_list_strs):
        slurm_job_id = slurm_job_ids[i]
        slurm_job_id_list = slurm_job_id_list_str.split()
        autoresumed_slurm_job_ids[slurm_job_id] = slurm_job_id_list
    return autoresumed_slurm_job_ids


def _read_files_from_remote(
    filepaths: List[Path],
    username: str,
    hostname: str,
    socket: str | None,
) -> List[str]:
    cat_commands = [
        "echo _START_OF_FILE_ ; cat {} 2>/dev/null ; echo _END_OF_FILE_ ".format(
            filepath
        )
        for filepath in filepaths
    ]
    cat_commands = " ; ".join(cat_commands)
    ssh_command = ["ssh"]
    if socket is not None:
        ssh_command.append(f"-S {socket}")
    ssh_command.append(f"{username}@{hostname}")
    ssh_command.append(cat_commands)
    ssh_command = " ".join(ssh_command)
    completed_process = subprocess.run(
        args=shlex.split(ssh_command), capture_output=True
    )
    if completed_process.returncode != 0:
        raise RuntimeError(
            "failed to read files from remote\n{}".format(
                completed_process.stderr.decode("utf-8")
            )
        )
    cat_outputs = completed_process.stdout.decode("utf-8")
    cat_outputs = cat_outputs.replace("\n", " ")
    matches = re.findall(r"(?<=_START_OF_FILE_)(.*?)(?=_END_OF_FILE_)", cat_outputs)
    outputs = [match.strip() for match in matches]
    return outputs


def _get_progress(
    remote_rundir_paths: List[Path],
    username: str,
    hostname: str,
    socket: str | None,
) -> List[Optional[float]]:
    remote_progress_paths = [
        remote_rundir_path / "artifacts" / "progress"
        for remote_rundir_path in remote_rundir_paths
    ]
    remote_run_config_paths = [
        remote_rundir_path / "artifacts" / "run_config.yml"
        for remote_rundir_path in remote_rundir_paths
    ]
    progress_strs = _read_files_from_remote(
        remote_progress_paths, username, hostname, socket
    )
    if any(map(bool, progress_strs)):
        run_config_strs = _read_files_from_remote(
            remote_run_config_paths, username, hostname, socket
        )
    else:
        run_config_strs = [""] * len(progress_strs)
    progress_list = []
    for progress_str, run_config_str in zip(progress_strs, run_config_strs):
        if not progress_str or not run_config_str:
            progress_list.append(None)
            continue
        run_config = yaml.safe_load(run_config_str)
        dataset_size = get_eval_factory_dataset_size_from_run_config(run_config)
        if dataset_size is not None:
            progress = int(progress_str) / dataset_size
        else:
            progress = int(progress_str)
        progress_list.append(progress)
    return progress_list


_AUTORESUME_HANDLER = """
_this_script=$0
_prev_slurm_job_id=$1
# Handle automatic resumption after some failed state.
if [[ "$_prev_slurm_job_id" != "" ]]; then
    _prev_state=`sacct -j $_prev_slurm_job_id -P -n -o State | head -n 1`
    _prev_info="previous SLURM_JOB_ID $_prev_slurm_job_id finished with '$_prev_state' state."
    if [[ $_prev_state == 'TIMEOUT' || $_prev_state == 'PREEMPTED' || $_prev_state == 'NODE_FAIL' ]]; then
        echo "$_prev_info RESUMING..."
    else
        echo "$_prev_info EXIT!"
        if [[ $_prev_state == 'COMPLETED' ]]; then
            exit 0
        else
            exit 1
        fi
    fi
fi
# Schedule next execution of this script  with the current $SLURM_JOB_ID as an argument.
# "afternotok" means next execution will be invoked only if the current execution terminates in some failed state.
sbatch --dependency=afternotok:$SLURM_JOB_ID $_this_script $SLURM_JOB_ID
""".strip()


def _generate_haproxy_config_with_placeholders(cfg):
    """Generate HAProxy configuration with placeholder IPs using Jinja template."""
    # Set up Jinja environment
    template_dir = Path(__file__).parent
    env = Environment(loader=FileSystemLoader(template_dir))
    template = env.get_template("haproxy.cfg.j2")

    # Prepare template data with placeholder IPs - use actual number of nodes
    num_nodes = cfg.execution.num_nodes
    nodes = []
    for i in range(num_nodes):
        nodes.append({"ip": f"{{IP_{i}}}", "port": cfg.deployment.port})

    # Get health check parameters from execution config
    proxy_config = cfg.execution.get("proxy", {}).get("config", {})
    health_check_path = proxy_config.get("health_check_path", "/health")
    health_check_status = proxy_config.get("health_check_status", 200)
    haproxy_port = proxy_config.get("haproxy_port", 5009)

    # Render template
    config = template.render(
        haproxy_port=haproxy_port,
        health_check_path=health_check_path,
        health_check_status=health_check_status,
        nodes=nodes,
    )

    return config


def _generate_haproxy_config(cfg, nodes_ips):
    """Generate HAProxy configuration using Jinja template."""
    # Set up Jinja environment
    template_dir = Path(__file__).parent
    env = Environment(loader=FileSystemLoader(template_dir))
    template = env.get_template("haproxy.cfg.j2")

    # Prepare template data
    nodes = []
    for i, ip in enumerate(nodes_ips, 1):
        nodes.append(
            {"ip": ip, "port": cfg.deployment.port}  # All nodes use the same port
        )

    # Get health check parameters from deployment config
    health_check_path = cfg.deployment.get("health_check_path", "/health")
    health_check_status = cfg.deployment.get("health_check_status", 200)
    haproxy_port = cfg.deployment.get("haproxy_port", 5009)

    # Render template
    config = template.render(
        haproxy_port=haproxy_port,
        health_check_path=health_check_path,
        health_check_status=health_check_status,
        nodes=nodes,
    )

    return config


def _generate_deployment_srun_command(
    cfg, deployment_mounts_list, remote_task_subdir, instance_id: int = 0
):
    """Generate the deployment srun command with proper node/ntask configuration."""
    s = ""
    s += "# deployment server\n"
    s += "# Get node IPs\n"
    s += "nodes=( $(scontrol show hostnames $SLURM_JOB_NODELIST) )\n"
    s += 'nodes_array=("${nodes[@]}")  # Ensure nodes are stored properly\n'
    s += 'export NODES_IPS_ARRAY=($(for node in "${nodes_array[@]}"; do srun --nodelist=$node --ntasks=1 --nodes=1 hostname --ip-address; done))\n'
    s += 'echo "Node IPs: ${NODES_IPS_ARRAY[@]}"\n'
    s += "srun --mpi pmix --overlap "
    s += f"--nodes {cfg.execution.num_nodes} --ntasks {cfg.execution.num_nodes} "
    s += "--container-image {} ".format(cfg.deployment.image)
    if deployment_mounts_list:
        s += "--container-mounts {} ".format(",".join(deployment_mounts_list))
    if not cfg.execution.get("mounts", {}).get("mount_home", True):
        s += "--no-container-mount-home "
    s += "--output {} ".format(remote_task_subdir / "logs" / "server-%A-%t.out")

    deployment_env_var_names = list(
        cfg.execution.get("env_vars", {}).get("deployment", {})
    )
    if cfg.deployment.get("env_vars"):
        warnings.warn(
            "cfg.deployment.env_vars will be deprecated in future versions. "
            "Use cfg.execution.env_vars.deployment instead.",
            category=DeprecationWarning,
            stacklevel=2,
        )
        deployment_env_var_names.extend(list(cfg.deployment["env_vars"]))
    if deployment_env_var_names:
        s += f"--container-env {','.join(deployment_env_var_names)} "
    s += "{} &\n\n".format(cfg.deployment.command)  # run asynchronously
    s += "SERVER_PID=$!  # capture the PID of the server background srun process\n\n"

    return s


def _get_wait_for_server_handler(
    ip_list: str,
    port: int,
    health_check_path: str,
    service_name: str = "server",
    check_pid: bool = False,
):
    """Generate wait for server handler that takes a list of IPs."""
    pid_check = ""
    if check_pid:
        pid_check = 'kill -0 "$SERVER_PID" 2>/dev/null || { echo "Server process $SERVER_PID died"; exit 1; }'

    handler = f"""date
# wait for the {service_name} to initialize
for ip in {ip_list}; do
  echo "Waiting for {service_name} on $ip..."
  while [[ "$(curl -s -o /dev/null -w "%{{http_code}}" http://$ip:{port}{health_check_path})" != "200" ]]; do
    {pid_check}
    sleep 5
  done
  echo "{service_name} ready on $ip!"
done
date
""".strip()

<<<<<<< HEAD

_WAIT_FOR_SERVER_TIMEOUT = """
date
# wait for the server to initialize (timeout-based, no health check)
echo "Waiting {server_timeout} seconds for server to start..."
ELAPSED=0
while [ $ELAPSED -lt {server_timeout} ]; do
    kill -0 "$SERVER_PID" 2>/dev/null || {{ echo "Server process $SERVER_PID died during startup"; exit 1; }}
    sleep 5
    ELAPSED=$((ELAPSED + 5))
done
echo "Server startup wait complete (waited $ELAPSED seconds)"
date
""".strip()
=======
    return handler


def _get_proxy_server_srun_command(cfg, remote_task_subdir):
    """Generate HAProxy proxy server srun command."""
    s = ""
    s += "# HAProxy load balancer\n"
    s += "# Copy template to config file (important for restarts)\n"
    s += f"cp {remote_task_subdir}/haproxy.cfg.template {remote_task_subdir}/haproxy.cfg\n"
    s += "# Replace placeholder IPs with actual node IPs\n"
    s += f"haproxy_config_file={remote_task_subdir}/haproxy.cfg\n"
    s += 'for i in "${!NODES_IPS_ARRAY[@]}"; do\n'
    s += '    ip="${NODES_IPS_ARRAY[$i]}"\n'
    s += '    sed -i "s/{IP_$i}/$ip/g" "$haproxy_config_file"\n'
    s += "done\n"
    s += "\n"
    s += "srun --mpi pmix --overlap "
    s += "--nodes 1 --ntasks 1 "
    s += f"--container-image {cfg.execution.get('proxy', {}).get('image', 'haproxy:latest')} "
    s += f"--container-mounts {remote_task_subdir}/haproxy.cfg:/usr/local/etc/haproxy/haproxy.cfg:ro "
    s += f"--output {remote_task_subdir}/logs/haproxy-%A.out "
    s += "haproxy -f /usr/local/etc/haproxy/haproxy.cfg &\n"
    s += "HAPROXY_PID=$!  # capture the PID of the HAProxy background srun process\n"
    s += 'echo "HAProxy started with PID: $HAPROXY_PID"\n\n'

    # Wait for HAProxy to be ready on localhost
    proxy_config = cfg.execution.get("proxy", {}).get("config", {})
    haproxy_port = proxy_config.get("haproxy_port", 5009)
    health_path = proxy_config.get("health_check_path", "/health")
    s += _get_wait_for_server_handler(
        "127.0.0.1", haproxy_port, health_path, "HAProxy", check_pid=False
    )
    s += "\n"

    return s
>>>>>>> 4f113b7b
<|MERGE_RESOLUTION|>--- conflicted
+++ resolved
@@ -566,24 +566,25 @@
         )
 
         # wait for the server to initialize
-<<<<<<< HEAD
-        if health_url is None:
+        health_path = cfg.deployment.endpoints.get("health")
+        if health_path is None:
             # Use timeout-based wait when health endpoint is not available
             server_timeout = cfg.deployment.get("server_timeout", 60)
-            s += _WAIT_FOR_SERVER_TIMEOUT.format(server_timeout=server_timeout)
+            s += _get_wait_for_server_timeout(
+                ip_list='"${NODES_IPS_ARRAY[@]}"',
+                timeout=server_timeout,
+                service_name="server",
+                check_pid=True,
+            )
         else:
             # Use health check-based wait
-            s += _WAIT_FOR_SERVER_HANDLER.format(health_url=health_url)
-=======
-        health_path = cfg.deployment.get("health_check_path", "/health")
-        s += _get_wait_for_server_handler(
-            '"${NODES_IPS_ARRAY[@]}"',
-            cfg.deployment.port,
-            health_path,
-            "server",
-            check_pid=True,
-        )
->>>>>>> 4f113b7b
+            s += _get_wait_for_server_handler(
+                '"${NODES_IPS_ARRAY[@]}"',
+                cfg.deployment.port,
+                health_path,
+                "server",
+                check_pid=True,
+            )
         s += "\n\n"
 
         # add HAProxy load balancer only if multiple_instances is true
@@ -1203,11 +1204,12 @@
     health_check_path: str,
     service_name: str = "server",
     check_pid: bool = False,
+    pid_var: str = "SERVER_PID",
 ):
     """Generate wait for server handler that takes a list of IPs."""
     pid_check = ""
     if check_pid:
-        pid_check = 'kill -0 "$SERVER_PID" 2>/dev/null || { echo "Server process $SERVER_PID died"; exit 1; }'
+        pid_check = f'kill -0 "${pid_var}" 2>/dev/null || {{ echo "{service_name} process ${pid_var} died"; exit 1; }}'
 
     handler = f"""date
 # wait for the {service_name} to initialize
@@ -1221,23 +1223,35 @@
 done
 date
 """.strip()
-
-<<<<<<< HEAD
-
-_WAIT_FOR_SERVER_TIMEOUT = """
-date
-# wait for the server to initialize (timeout-based, no health check)
-echo "Waiting {server_timeout} seconds for server to start..."
-ELAPSED=0
-while [ $ELAPSED -lt {server_timeout} ]; do
-    kill -0 "$SERVER_PID" 2>/dev/null || {{ echo "Server process $SERVER_PID died during startup"; exit 1; }}
+    return handler
+
+
+def _get_wait_for_server_timeout(
+    ip_list: str,
+    timeout: int,
+    service_name: str = "server",
+    check_pid: bool = False,
+    pid_var: str = "SERVER_PID",
+):
+    """Generate timeout-based wait for server handler (no health checks)."""
+    pid_check = ""
+    if check_pid:
+        pid_check = f'kill -0 "${pid_var}" 2>/dev/null || {{ echo "{service_name} process ${pid_var} died during startup"; exit 1; }}'
+
+    handler = f"""date
+# wait for the {service_name} to initialize (timeout-based, no health check)
+for ip in {ip_list}; do
+  echo "Waiting {timeout} seconds for {service_name} on $ip..."
+  ELAPSED=0
+  while [ $ELAPSED -lt {timeout} ]; do
+    {pid_check}
     sleep 5
     ELAPSED=$((ELAPSED + 5))
+  done
+  echo "{service_name} startup wait complete on $ip (waited $ELAPSED seconds)"
 done
-echo "Server startup wait complete (waited $ELAPSED seconds)"
 date
 """.strip()
-=======
     return handler
 
 
@@ -1266,11 +1280,28 @@
     # Wait for HAProxy to be ready on localhost
     proxy_config = cfg.execution.get("proxy", {}).get("config", {})
     haproxy_port = proxy_config.get("haproxy_port", 5009)
-    health_path = proxy_config.get("health_check_path", "/health")
-    s += _get_wait_for_server_handler(
-        "127.0.0.1", haproxy_port, health_path, "HAProxy", check_pid=False
-    )
+    health_path = proxy_config.get("health_check_path")
+
+    if health_path is None:
+        # Use timeout-based wait when health endpoint is not available
+        proxy_timeout = proxy_config.get("server_timeout", 60)
+        s += _get_wait_for_server_timeout(
+            ip_list="127.0.0.1",
+            timeout=proxy_timeout,
+            service_name="HAProxy",
+            check_pid=True,
+            pid_var="HAPROXY_PID",
+        )
+    else:
+        # Use health check-based wait
+        s += _get_wait_for_server_handler(
+            ip_list="127.0.0.1",
+            port=haproxy_port,
+            health_check_path=health_path,
+            service_name="HAProxy",
+            check_pid=True,
+            pid_var="HAPROXY_PID",
+        )
     s += "\n"
 
-    return s
->>>>>>> 4f113b7b
+    return s
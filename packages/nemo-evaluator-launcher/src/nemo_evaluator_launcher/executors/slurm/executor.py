--- conflicted
+++ resolved
@@ -465,18 +465,6 @@
     # get task from mapping, overrides, urls
     tasks_mapping = load_tasks_mapping()
     task_definition = get_task_from_mapping(task.name, tasks_mapping)
-<<<<<<< HEAD
-=======
-
-    # Create merged config for get_endpoint_url
-    merged_nemo_evaluator_config = get_eval_factory_config(cfg, task)
-    health_url = get_health_url(
-        cfg,
-        get_endpoint_url(
-            cfg, merged_nemo_evaluator_config, task_definition["endpoint_type"]
-        ),
-    )
->>>>>>> c1a28033
 
     # TODO(public release): convert to template
     s = "#!/bin/bash\n"

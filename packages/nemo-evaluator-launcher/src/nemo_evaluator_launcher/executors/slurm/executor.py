# SPDX-FileCopyrightText: Copyright (c) 2025, NVIDIA CORPORATION. All rights reserved.
# SPDX-License-Identifier: Apache-2.0
#
# Licensed under the Apache License, Version 2.0 (the "License");
# you may not use this file except in compliance with the License.
# You may obtain a copy of the License at
#
#     http://www.apache.org/licenses/LICENSE-2.0
#
# Unless required by applicable law or agreed to in writing, software
# distributed under the License is distributed on an "AS IS" BASIS,
# WITHOUT WARRANTIES OR CONDITIONS OF ANY KIND, either express or implied.
# See the License for the specific language governing permissions and
# limitations under the License.
#
"""SLURM executor implementation for nemo-evaluator-launcher.

Handles submitting evaluation jobs to a SLURM cluster via SSH and sbatch scripts.
"""

import copy
import os
import re
import shlex
import subprocess
import tempfile
import time
import warnings
from pathlib import Path
from typing import Dict, List, Optional

import yaml
from omegaconf import DictConfig, OmegaConf

from nemo_evaluator_launcher.common.execdb import (
    ExecutionDB,
    JobData,
    generate_invocation_id,
    generate_job_id,
)
from nemo_evaluator_launcher.common.helpers import (
    get_api_key_name,
    get_endpoint_url,
    get_eval_factory_command,
    get_eval_factory_dataset_size_from_run_config,
    get_health_url,
    get_timestamp_string,
)
from nemo_evaluator_launcher.common.mapping import (
    get_task_from_mapping,
    load_tasks_mapping,
)
from nemo_evaluator_launcher.executors.base import (
    BaseExecutor,
    ExecutionState,
    ExecutionStatus,
)
from nemo_evaluator_launcher.executors.registry import register_executor


@register_executor("slurm")
class SlurmExecutor(BaseExecutor):
    @staticmethod
    def execute_eval(cfg: DictConfig, dry_run: bool = False) -> str:
        """Submit evaluation jobs to a SLURM cluster using the provided configuration.

        Args:
            cfg: The configuration object for the evaluation run.
            dry_run: If True, prepare scripts and save them without submission.

        Returns:
            str: The invocation ID for the evaluation run.

        Raises:
            AssertionError: If deployment type is 'none'.
            RuntimeError: If remote directory creation or sbatch submission fails.
        """

        # Generate invocation ID
        invocation_id = generate_invocation_id()

        local_runsub_paths = []
        remote_runsub_paths = []

        with tempfile.TemporaryDirectory() as tmpdirname:
            timestamp = get_timestamp_string(include_microseconds=False)
            rundir_name = timestamp + "-" + invocation_id
            remote_rundir = Path(cfg.execution.output_dir) / rundir_name
            local_rundir = Path(tmpdirname) / rundir_name
            local_rundir.mkdir()

            # Preload mapping for image resolution
            tasks_mapping = load_tasks_mapping()
            eval_images: list[str] = []

            for idx, task in enumerate(cfg.evaluation.tasks):
                # calculate job_id
                job_id = f"{invocation_id}.{idx}"

                # preapre locally
                remote_task_subdir = remote_rundir / task.name
                local_task_subdir = local_rundir / task.name
                local_task_subdir.mkdir()  # this ensures the task.name hasn't been used
                (local_task_subdir / "logs").mkdir()
                (local_task_subdir / "artifacts").mkdir()

                # resolve eval image and pass directly via task override
                task_definition = get_task_from_mapping(task.name, tasks_mapping)
                eval_image = task_definition["container"]
                if "container" in task:
                    eval_image = task["container"]

                eval_images.append(eval_image)

                # generate and write down sbatch script
                sbatch_script_content_str = _create_slurm_sbatch_script(
                    cfg=cfg,
                    task=task,
                    eval_image=eval_image,
                    remote_task_subdir=remote_task_subdir,
                    invocation_id=invocation_id,
                    job_id=job_id,
                )
                local_runsub_path = local_task_subdir / "run.sub"
                remote_runsub_path = remote_task_subdir / "run.sub"
                with open(local_runsub_path, "w") as f:
                    f.write(sbatch_script_content_str.rstrip("\n") + "\n")

                local_runsub_paths.append(local_runsub_path)
                remote_runsub_paths.append(remote_runsub_path)

            if dry_run:
                print("\n\n=============================================\n\n")
                print("DRY RUN: SLURM scripts prepared")
                for idx, local_runsub_path in enumerate(local_runsub_paths):
                    print(f"\n\n =========== Task {idx} ===================== \n\n")
                    with open(local_runsub_path, "r") as f:
                        print(f.read())
                print("\nTo submit jobs, run the executor without --dry-run")
                return invocation_id

            socket = str(Path(tmpdirname) / "socket")
            socket_or_none = _open_master_connection(
                username=cfg.execution.username,
                hostname=cfg.execution.hostname,
                socket=socket,
            )
            _make_remote_execution_output_dir(
                dirpath=cfg.execution.output_dir,
                username=cfg.execution.username,
                hostname=cfg.execution.hostname,
                socket=socket_or_none,
            )
            _rsync_upload_rundirs(
                local_sources=[local_rundir],
                remote_target=cfg.execution.output_dir,
                username=cfg.execution.username,
                hostname=cfg.execution.hostname,
            )
            slurm_job_ids = _sbatch_remote_runsubs(
                remote_runsub_paths=remote_runsub_paths,
                username=cfg.execution.username,
                hostname=cfg.execution.hostname,
                socket=socket_or_none,
            )
            _close_master_connection(
                username=cfg.execution.username,
                hostname=cfg.execution.hostname,
                socket=socket_or_none,
            )

            # save launched jobs metadata
            db = ExecutionDB()
            for idx, (slurm_job_id, remote_runsub_path) in enumerate(
                zip(slurm_job_ids, remote_runsub_paths)
            ):
                db.write_job(
                    job=JobData(
                        invocation_id=invocation_id,
                        job_id=generate_job_id(invocation_id, idx),
                        timestamp=time.time(),
                        executor="slurm",
                        data={
                            "slurm_job_id": slurm_job_id,
                            "remote_rundir_path": str(remote_runsub_path.parent),
                            "hostname": cfg.execution.hostname,
                            "username": cfg.execution.username,
                            "eval_image": eval_images[idx],
                        },
                        config=OmegaConf.to_object(cfg),
                    )
                )
            return invocation_id

    @staticmethod
    def get_status(id: str) -> List[ExecutionStatus]:
        """Get the status of a specific SLURM job or all jobs in an invocation group.

        Args:
            id: Unique job identifier or invocation identifier.

        Returns:
            List containing the execution status for the job(s).
        """
        db = ExecutionDB()

        # If id looks like an invocation_id (8 hex digits, no dot), get all jobs for it
        if len(id) == 8 and "." not in id:
            jobs = db.get_jobs(id)
            if not jobs:
                return []
            return SlurmExecutor._get_status_for_invocation(jobs)

        # Otherwise, treat as job_id
        else:
            job_data = db.get_job(id)
            if job_data is None or job_data.executor != "slurm":
                return []
            return [SlurmExecutor._get_status_for_job(id, job_data)]

    @staticmethod
    def _get_status_for_job(id: str, job_data: JobData) -> ExecutionStatus:
        slurm_job_id = job_data.data.get("slurm_job_id")
        if not slurm_job_id:
            return ExecutionStatus(id=id, state=ExecutionState.FAILED)

        try:
            return SlurmExecutor._query_slurm_for_status_and_progress(
                slurm_job_ids=[slurm_job_id],
                remote_rundir_paths=[Path(job_data.data.get("remote_rundir_path"))],
                username=job_data.data["username"],
                hostname=job_data.data["hostname"],
                job_id_to_execdb_id={slurm_job_id: id},
            )[0]
        except Exception:
            return ExecutionStatus(id=id, state=ExecutionState.FAILED)

    @staticmethod
    def _get_status_for_invocation(jobs: dict) -> List[ExecutionStatus]:
        slurm_job_ids = []
        remote_rundir_paths = []
        job_id_to_execdb_id = {}
        username = None
        hostname = None

        for job_id, job_data in jobs.items():
            if job_data.executor != "slurm":
                continue
            slurm_job_id = job_data.data.get("slurm_job_id")
            if slurm_job_id:
                slurm_job_ids.append(slurm_job_id)
                remote_rundir_paths.append(
                    Path(job_data.data.get("remote_rundir_path"))
                )
                job_id_to_execdb_id[slurm_job_id] = job_id
                username = job_data.data.get("username")
                hostname = job_data.data.get("hostname")

        if not slurm_job_ids or not remote_rundir_paths or not username or not hostname:
            return [
                ExecutionStatus(id=job_id, state=ExecutionState.FAILED)
                for job_id in jobs.keys()
            ]

        try:
            return SlurmExecutor._query_slurm_for_status_and_progress(
                slurm_job_ids=slurm_job_ids,
                remote_rundir_paths=remote_rundir_paths,
                username=username,
                hostname=hostname,
                job_id_to_execdb_id=job_id_to_execdb_id,
            )
        except Exception:
            return [
                ExecutionStatus(id=job_id, state=ExecutionState.FAILED)
                for job_id in jobs.keys()
            ]

    @staticmethod
    def _query_slurm_for_status_and_progress(
        slurm_job_ids: List[str],
        remote_rundir_paths: List[Path],
        username: str,
        hostname: str,
        job_id_to_execdb_id: dict,
    ) -> List[ExecutionStatus]:
        with tempfile.TemporaryDirectory() as tmpdirname:
            socket = str(Path(tmpdirname) / "socket")
            socket_or_none = _open_master_connection(
                username=username,
                hostname=hostname,
                socket=socket,
            )
            # get slurm job status for initial jobs:
            slurm_jobs_status = _query_slurm_jobs_status(
                slurm_job_ids=slurm_job_ids,
                username=username,
                hostname=hostname,
                socket=socket_or_none,
            )
            # handle slurm status for autoresumed jobs:
            autoresumed_slurm_job_ids = _read_autoresumed_slurm_job_ids(
                slurm_job_ids=slurm_job_ids,
                remote_rundir_paths=remote_rundir_paths,
                username=username,
                hostname=hostname,
                socket=socket_or_none,
            )
            latest_slurm_job_ids = {
                slurm_job_id: slurm_job_id_list[-1]
                for slurm_job_id, slurm_job_id_list in autoresumed_slurm_job_ids.items()
                if len(slurm_job_id_list) > 0 and slurm_job_id_list[-1] != slurm_job_id
            }
            latest_slurm_jobs_status = _query_slurm_jobs_status(
                slurm_job_ids=list(latest_slurm_job_ids.values()),
                username=username,
                hostname=hostname,
                socket=socket_or_none,
            )
            # get progress:
            progress_list = _get_progress(
                remote_rundir_paths=remote_rundir_paths,
                username=username,
                hostname=hostname,
                socket=socket_or_none,
            )
            _close_master_connection(
                username=username,
                hostname=hostname,
                socket=socket_or_none,
            )
        statuses = []
        for i, slurm_job_id in enumerate(slurm_job_ids):
            slurm_status = slurm_jobs_status[slurm_job_id]
            if slurm_job_id in latest_slurm_job_ids:
                latest_slurm_job_id = latest_slurm_job_ids[slurm_job_id]
                slurm_status = latest_slurm_jobs_status[latest_slurm_job_id]
            progress = progress_list[i]
            progress = progress if progress is not None else "unknown"
            execution_state = SlurmExecutor._map_slurm_state_to_execution_state(
                slurm_status
            )
            execdb_job_id = job_id_to_execdb_id.get(slurm_job_id)
            if execdb_job_id:
                statuses.append(
                    ExecutionStatus(
                        id=execdb_job_id,
                        state=execution_state,
                        progress=progress,
                    )
                )
        return statuses

    @staticmethod
    def _map_slurm_state_to_execution_state(slurm_status: str) -> ExecutionState:
        """Map SLURM state to ExecutionState.

        Args:
            slurm_status: SLURM status string.

        Returns:
            Corresponding ExecutionState.
        """
        if slurm_status in ["COMPLETED"]:
            return ExecutionState.SUCCESS
        elif slurm_status in [
            "PENDING",
            "RESV_DEL_HOLD",
            "REQUEUE_FED",
            "REQUEUE_HOLD",
            "REQUEUED",
            "REVOKED",
        ]:
            return ExecutionState.PENDING
        elif slurm_status in ["RUNNING", "CONFIGURING", "SUSPENDED", "COMPLETING"]:
            return ExecutionState.RUNNING
        elif slurm_status in ["PREEMPTED", "TIMEOUT", "NODE_FAIL"]:
            return ExecutionState.PENDING  # autoresume
        elif slurm_status in ["CANCELLED"]:
            return ExecutionState.KILLED
        elif slurm_status in ["FAILED"]:
            return ExecutionState.FAILED
        else:
            return ExecutionState.FAILED

    @staticmethod
    def kill_job(job_id: str) -> None:
        """Kill a SLURM job.

        Args:
            job_id: The job ID to kill.
        """
        db = ExecutionDB()
        job_data = db.get_job(job_id)

        if job_data is None:
            raise ValueError(f"Job {job_id} not found")

        if job_data.executor != "slurm":
            raise ValueError(
                f"Job {job_id} is not a slurm job (executor: {job_data.executor})"
            )

        killed_something = False

        result = _kill_slurm_job(
            slurm_job_ids=[job_data.data.get("slurm_job_id")],
            username=job_data.data.get("username"),
            hostname=job_data.data.get("hostname"),
            socket=job_data.data.get("socket"),
        )

        if result.returncode == 0:
            killed_something = True

        # Mark job as killed in database if we killed something
        if killed_something:
            job_data.data["killed"] = True
            db.write_job(job_data)
        else:
            raise RuntimeError(
                f"Could not find or kill job {job_id} (slurm_job_id: {job_data.data.get('slurm_job_id')})"
            )


def _create_slurm_sbatch_script(
    cfg: DictConfig,
    task: DictConfig,
    eval_image: str,
    remote_task_subdir: Path,
    invocation_id: str,
    job_id: str,
) -> str:
    """Generate the contents of a SLURM sbatch script for a given evaluation task.

    Args:
        cfg: The configuration object for the evaluation run.
        task: The evaluation task configuration.
        remote_task_subdir: The remote directory path for the `run.sub` file.
        invocation_id: The invocation ID for this evaluation run.
        job_id: The complete job ID string.

    Returns:
        str: The contents of the sbatch script.
    """
    # get task from mapping, overrides, urls
    tasks_mapping = load_tasks_mapping()
    task_definition = get_task_from_mapping(task.name, tasks_mapping)
    health_url = get_health_url(cfg, get_endpoint_url(cfg, task, task_definition))

    # TODO(public release): convert to template
    s = "#!/bin/bash\n"

    # SBATCH headers
    s += "#SBATCH --time {}\n".format(cfg.execution.walltime)
    s += "#SBATCH --account {}\n".format(cfg.execution.account)
    s += "#SBATCH --partition {}\n".format(cfg.execution.partition)
    s += "#SBATCH --nodes {}\n".format(cfg.execution.num_nodes)
    s += "#SBATCH --ntasks-per-node {}\n".format(cfg.execution.ntasks_per_node)
    if cfg.execution.get("gpus_per_node", None) is not None:
        s += "#SBATCH --gpus-per-node {}\n".format(cfg.execution.gpus_per_node)
    if hasattr(cfg.execution, "gres"):
        s += "#SBATCH --gres {}\n".format(cfg.execution.gres)
    job_name = "{account}-{subproject}.{details}".format(
        account=cfg.execution.account,
        subproject=cfg.execution.subproject,
        details=remote_task_subdir.name,
    )
    s += "#SBATCH --job-name {}\n".format(job_name)
    s += "#SBATCH --exclusive\n"
    s += "#SBATCH --output {}\n".format(remote_task_subdir / "logs" / "slurm-%A.out")
    s += "\n"
    s += f'TASK_DIR="{str(remote_task_subdir)}"\n'
    s += "\n"

    # collect all env vars
    env_vars = copy.deepcopy(dict(cfg.evaluation.get("env_vars", {})))
    env_vars.update(task.get("env_vars", {}))
    api_key_name = get_api_key_name(cfg)
    if api_key_name:
        assert "API_KEY" not in env_vars
        env_vars["API_KEY"] = api_key_name

    # check if the environment variables are set
    for env_var in env_vars.values():
        if os.getenv(env_var) is None:
            raise ValueError(f"Trying to pass an unset environment variable {env_var}.")

    # check if required env vars are defined:
    for required_env_var in task_definition.get("required_env_vars", []):
        if required_env_var not in env_vars.keys():
            raise ValueError(
                f"{task.name} task requires environment variable {required_env_var}."
                " Specify it in the task subconfig in the 'env_vars' dict as the following"
                f" pair {required_env_var}: YOUR_ENV_VAR_NAME"
            )

    # save env vars:
    for env_var_dst, env_var_src in env_vars.items():
        s += f"export {env_var_dst}={os.getenv(env_var_src)}\n"
    all_env_vars = {
        **cfg.execution.get("env_vars", {}).get("deployment", {}),
        **cfg.execution.get("env_vars", {}).get("evaluation", {}),
    }
    if cfg.deployment.get("env_vars"):
        warnings.warn(
            "cfg.deployment.env_vars will be deprecated in future versions. "
            "Use cfg.execution.env_vars.deployment instead.",
            category=DeprecationWarning,
            stacklevel=2,
        )
        all_env_vars.update(cfg.deployment["env_vars"])
    for env_var_dst, env_var_value in all_env_vars.items():
        s += f"export {env_var_dst}={env_var_value}\n"
    if env_vars:
        s += "\n"

    # auto resume after timeout
    s += _AUTORESUME_HANDLER
    s += "\n\n"

    # echo the current SLURM_JOB_ID
    s += "# save the current job id\n"
    s += "echo $SLURM_JOB_ID >> {}\n\n".format(
        remote_task_subdir / ".slurm_job_id.list"
    )

    # shell options
    s += "set -e  # exit immediately if any command exits with a non-zero status\n"
    s += "set -u  # treat unset variables as an error when substituting\n"
    s += "set -x  # print commands and their arguments as they are executed\n"
    s += "\n"

    # prepare deployment mounts
    deployment_mounts_list = []
    if cfg.deployment.type != "none":
        if checkpoint_path := cfg.deployment.get("checkpoint_path"):
            deployment_mounts_list.append(f"{checkpoint_path}:/checkpoint:ro")
        if cache_path := cfg.deployment.get("cache_path"):
            deployment_mounts_list.append(f"{cache_path}:/cache")
        for source_mnt, target_mnt in (
            cfg.execution.get("mounts", {}).get("deployment", {}).items()
        ):
            deployment_mounts_list.append(f"{source_mnt}:{target_mnt}")

        # add deployment srun command
        s += "# deployment server\n"
        s += "srun --mpi pmix --overlap "
        s += "--container-image {} ".format(cfg.deployment.image)
        if deployment_mounts_list:
            s += "--container-mounts {} ".format(",".join(deployment_mounts_list))
        if not cfg.execution.get("mounts", {}).get("mount_home", True):
            s += "--no-container-mount-home "
        s += "--output {} ".format(remote_task_subdir / "logs" / "server-%A.out")
        deployment_env_var_names = list(
            cfg.execution.get("env_vars", {}).get("deployment", {})
        )
        if cfg.deployment.get("env_vars"):
            warnings.warn(
                "cfg.deployment.env_vars will be deprecated in future versions. "
                "Use cfg.execution.env_vars.deployment instead.",
                category=DeprecationWarning,
                stacklevel=2,
            )
            deployment_env_var_names.extend(list(cfg.deployment["env_vars"]))
        if deployment_env_var_names:
            s += f"--container-env {','.join(deployment_env_var_names)} "
        s += "{} &\n\n".format(cfg.deployment.command)  # run asynchronously
        s += (
            "SERVER_PID=$!  # capture the PID of the server background srun process\n\n"
        )

        # wait for the server to initialize
        s += _WAIT_FOR_SERVER_HANDLER.format(health_url=health_url)
        s += "\n\n"

    # prepare evaluation mounts
    evaluation_mounts_list = [
        "{}:/results".format(remote_task_subdir / "artifacts"),
    ]
    for source_mnt, target_mnt in (
        cfg.execution.get("mounts", {}).get("evaluation", {}).items()
    ):
        evaluation_mounts_list.append(f"{source_mnt}:{target_mnt}")

    # add evaluation srun command
    s += "# evaluation client\n"
    s += "srun --mpi pmix --overlap "
    s += "--container-image {} ".format(eval_image)
    evaluation_env_var_names = list(
        cfg.execution.get("env_vars", {}).get("evaluation", {})
    )
    if evaluation_env_var_names:
        s += "--container-env {} ".format(",".join(evaluation_env_var_names))
    if not cfg.execution.get("mounts", {}).get("mount_home", True):
        s += "--no-container-mount-home "
    s += "--container-mounts {} ".format(",".join(evaluation_mounts_list))
    s += "--output {} ".format(remote_task_subdir / "logs" / "client-%A.out")
    s += "bash -c '"
    s += get_eval_factory_command(cfg, task, task_definition)
    s += "'\n\n"

    # terminate the server after all evaluation clients finish
    if cfg.deployment.type != "none":
        s += "kill $SERVER_PID  # terminate the server to finish gracefully\n\n"

    # auto-export
    if cfg.execution.get("auto_export", {}).get("destinations", []):
        s += _generate_auto_export_section(cfg, job_id)

    return s


def _generate_auto_export_section(
    cfg: DictConfig,
    job_id: str,  # Complete job_id string
) -> str:
    """Generate simple auto-export section for sbatch script."""
    auto_export_config = cfg.execution.get("auto_export", {})
    destinations = auto_export_config.get("destinations", [])

    if not destinations:
        return ""

    s = "\n# Auto-export on success\n"
    s += "EVAL_EXIT_CODE=$?\n"
    s += "if [ $EVAL_EXIT_CODE -eq 0 ]; then\n"
    s += "    echo 'Evaluation completed successfully. Starting auto-export...'\n"
    s += "    set +e\n"  # per exporter failure allowed
    s += "    set +x\n"
    s += '    cd "$TASK_DIR/artifacts"\n'
    auto_export_cfg = OmegaConf.to_container(
        cfg.execution.get("auto_export", {}), resolve=True
    )
    yaml_str = yaml.safe_dump(
        {"execution": {"auto_export": auto_export_cfg}}, sort_keys=False
    )
    s += "    cat > export_config.yml << 'EOF'\n"
    s += yaml_str
    s += "EOF\n"
    for dest in destinations:
        s += f"    echo 'Exporting to {dest}...'\n"
<<<<<<< HEAD
        s += f"    nemo-evaluator-launcher export {job_id} --dest \"{dest}\" || echo 'Export to {dest} failed'\n"
=======
        s += f"    nemo-evaluator-launcher export {job_id} --dest {dest} || echo 'Export to {dest} failed'\n"

>>>>>>> 02c6a7d8
    s += "    echo 'Auto-export completed.'\n"
    s += "else\n"
    s += "    echo 'Evaluation failed with exit code $EVAL_EXIT_CODE. Skipping auto-export.'\n"
    s += "fi\n"

    return s


def _open_master_connection(
    username: str,
    hostname: str,
    socket: str,
) -> str | None:
    ssh_command = f"ssh -MNf -S {socket} {username}@{hostname}"
    completed_process = subprocess.run(args=shlex.split(ssh_command))
    if completed_process.returncode == 0:
        return socket
    return None


def _close_master_connection(
    username: str,
    hostname: str,
    socket: str | None,
) -> None:
    if socket is None:
        return
    ssh_command = f"ssh -O exit -S {socket} {username}@{hostname}"
    completed_process = subprocess.run(
        args=shlex.split(ssh_command), capture_output=True
    )
    if completed_process.returncode != 0:
        raise RuntimeError(
            "failed to close the master connection\n{}".format(
                completed_process.stderr.decode("utf-8")
            )
        )


def _make_remote_execution_output_dir(
    dirpath: str,
    username: str,
    hostname: str,
    socket: str | None,
) -> None:
    mkdir_command = f"mkdir -p {dirpath}"
    ssh_command = ["ssh"]
    if socket is not None:
        ssh_command.append(f"-S {socket}")
    ssh_command.append(f"{username}@{hostname}")
    ssh_command.append(mkdir_command)
    ssh_command = " ".join(ssh_command)
    completed_process = subprocess.run(args=shlex.split(ssh_command))
    if completed_process.returncode != 0:
        raise RuntimeError(
            "failed to make a remote execution output dir\n{}".format(
                completed_process.stderr.decode("utf-8")
            )
        )


def _rsync_upload_rundirs(
    local_sources: List[Path],
    remote_target: str,
    username: str,
    hostname: str,
) -> None:
    """Upload local run directories to a remote host using rsync over SSH.

    Args:
        local_sources: List of local Path objects to upload.
        remote_target: Remote directory path as a string.
        hostname: SSH hostname.
        username: SSH username.

    Raises:
        RuntimeError: If rsync fails.
    """
    for local_source in local_sources:
        assert local_source.is_dir()
    remote_destination_str = f"{username}@{hostname}:{remote_target}"
    local_sources_str = " ".join(map(str, local_sources))
    rsync_upload_command = f"rsync -qcaz {local_sources_str} {remote_destination_str}"
    completed_process = subprocess.run(args=shlex.split(rsync_upload_command))
    if completed_process.returncode != 0:
        raise RuntimeError(
            "failed to upload local sources\n{}".format(
                completed_process.stderr.decode("utf-8")
            )
        )


def _sbatch_remote_runsubs(
    remote_runsub_paths: List[Path],
    username: str,
    hostname: str,
    socket: str | None,
) -> List[str]:
    sbatch_commands = [
        "sbatch {}".format(remote_runsub_path)
        for remote_runsub_path in remote_runsub_paths
    ]
    sbatch_commands = " ; ".join(sbatch_commands)

    ssh_command = ["ssh"]
    if socket is not None:
        ssh_command.append(f"-S {socket}")
    ssh_command.append(f"{username}@{hostname}")
    ssh_command.append(sbatch_commands)
    ssh_command = " ".join(ssh_command)

    completed_process = subprocess.run(
        args=shlex.split(ssh_command), capture_output=True
    )
    if completed_process.returncode != 0:
        raise RuntimeError(
            "failed to submit sbatch scripts for execution\n{}".format(
                completed_process.stderr.decode("utf-8")
            )
        )

    sbatch_output = completed_process.stdout.decode("utf-8")
    slurm_job_ids = re.findall(r"(?<=Submitted batch job )\d+", sbatch_output)
    return slurm_job_ids


def _query_slurm_jobs_status(
    slurm_job_ids: List[str],
    username: str,
    hostname: str,
    socket: str | None,
) -> Dict[str, str]:
    """Query SLURM for job statuses using sacct command.

    Args:
        slurm_job_ids: List of SLURM job IDs to query.
        username: SSH username.
        hostname: SSH hostname.
        socket: control socket location or None

    Returns:
        Dict mapping from slurm_job_id to returned slurm status.
    """
    if len(slurm_job_ids) == 0:
        return {}
    sacct_command = "sacct -j {} --format='JobID,State%32' --noheader -P".format(
        ",".join(slurm_job_ids)
    )
    ssh_command = ["ssh"]
    if socket is not None:
        ssh_command.append(f"-S {socket}")
    ssh_command.append(f"{username}@{hostname}")
    ssh_command.append(sacct_command)
    ssh_command = " ".join(ssh_command)
    completed_process = subprocess.run(
        args=shlex.split(ssh_command), capture_output=True
    )
    if completed_process.returncode != 0:
        raise RuntimeError(
            "failed to query slurm job status\n{}".format(
                completed_process.stderr.decode("utf-8")
            )
        )
    sacct_output = completed_process.stdout.decode("utf-8")
    sacct_output_lines = sacct_output.strip().split("\n")
    slurm_jobs_status = {}
    for slurm_job_id in slurm_job_ids:
        slurm_job_status = _parse_slurm_job_status(slurm_job_id, sacct_output_lines)
        slurm_jobs_status[slurm_job_id] = slurm_job_status
    return slurm_jobs_status


def _kill_slurm_job(
    slurm_job_ids: List[str], username: str, hostname: str, socket: str | None
) -> None:
    """Kill a SLURM job.

    Args:
        slurm_job_ids: List of SLURM job IDs to kill.
        username: SSH username.
        hostname: SSH hostname.
        socket: control socket location or None
    """
    if len(slurm_job_ids) == 0:
        return {}
    kill_command = "scancel {}".format(",".join(slurm_job_ids))
    ssh_command = ["ssh"]
    if socket is not None:
        ssh_command.append(f"-S {socket}")
    ssh_command.append(f"{username}@{hostname}")
    ssh_command.append(kill_command)
    ssh_command = " ".join(ssh_command)
    completed_process = subprocess.run(
        args=shlex.split(ssh_command), capture_output=True
    )
    if completed_process.returncode != 0:
        raise RuntimeError(
            "failed to kill slurm job\n{}".format(
                completed_process.stderr.decode("utf-8")
            )
        )
    return completed_process


def _parse_slurm_job_status(slurm_job_id: str, sacct_output_lines: List[str]) -> str:
    """Parse SLURM job status from sacct output for a specific job.

    Args:
        slurm_job_id: The SLURM job ID to parse.
        sacct_output_lines: Lines from sacct output.

    Returns:
        SLURM status string.
    """
    for line in sacct_output_lines:
        if line.startswith(f"{slurm_job_id}|"):
            state = line.split("|")[1]
            state = state.strip()
            if state:
                state_split = state.split()
                if len(state_split) > 0:
                    return state_split[0]
    return "UNKNOWN"


def _read_autoresumed_slurm_job_ids(
    slurm_job_ids: List[str],
    remote_rundir_paths: List[Path],
    username: str,
    hostname: str,
    socket: str | None,
) -> Dict[str, List[str]]:
    assert len(slurm_job_ids) == len(remote_rundir_paths)
    slurm_job_id_list_paths = [
        str(remote_rundir_path / ".slurm_job_id.list")
        for remote_rundir_path in remote_rundir_paths
    ]
    slurm_job_id_list_strs = _read_files_from_remote(
        slurm_job_id_list_paths, username, hostname, socket
    )
    assert len(slurm_job_id_list_strs) == len(slurm_job_ids)
    autoresumed_slurm_job_ids = {}
    for i, slurm_job_id_list_str in enumerate(slurm_job_id_list_strs):
        slurm_job_id = slurm_job_ids[i]
        slurm_job_id_list = slurm_job_id_list_str.split()
        autoresumed_slurm_job_ids[slurm_job_id] = slurm_job_id_list
    return autoresumed_slurm_job_ids


def _read_files_from_remote(
    filepaths: List[Path],
    username: str,
    hostname: str,
    socket: str | None,
) -> List[str]:
    cat_commands = [
        "echo _START_OF_FILE_ ; cat {} 2>/dev/null ; echo _END_OF_FILE_ ".format(
            filepath
        )
        for filepath in filepaths
    ]
    cat_commands = " ; ".join(cat_commands)
    ssh_command = ["ssh"]
    if socket is not None:
        ssh_command.append(f"-S {socket}")
    ssh_command.append(f"{username}@{hostname}")
    ssh_command.append(cat_commands)
    ssh_command = " ".join(ssh_command)
    completed_process = subprocess.run(
        args=shlex.split(ssh_command), capture_output=True
    )
    if completed_process.returncode != 0:
        raise RuntimeError(
            "failed to read files from remote\n{}".format(
                completed_process.stderr.decode("utf-8")
            )
        )
    cat_outputs = completed_process.stdout.decode("utf-8")
    cat_outputs = cat_outputs.replace("\n", " ")
    matches = re.findall(r"(?<=_START_OF_FILE_)(.*?)(?=_END_OF_FILE_)", cat_outputs)
    outputs = [match.strip() for match in matches]
    return outputs


def _get_progress(
    remote_rundir_paths: List[Path],
    username: str,
    hostname: str,
    socket: str | None,
) -> List[Optional[float]]:
    remote_progress_paths = [
        remote_rundir_path / "artifacts" / "progress"
        for remote_rundir_path in remote_rundir_paths
    ]
    remote_run_config_paths = [
        remote_rundir_path / "artifacts" / "run_config.yml"
        for remote_rundir_path in remote_rundir_paths
    ]
    progress_strs = _read_files_from_remote(
        remote_progress_paths, username, hostname, socket
    )
    if any(map(bool, progress_strs)):
        run_config_strs = _read_files_from_remote(
            remote_run_config_paths, username, hostname, socket
        )
    else:
        run_config_strs = [""] * len(progress_strs)
    progress_list = []
    for progress_str, run_config_str in zip(progress_strs, run_config_strs):
        if not progress_str or not run_config_str:
            progress_list.append(None)
            continue
        run_config = yaml.safe_load(run_config_str)
        dataset_size = get_eval_factory_dataset_size_from_run_config(run_config)
        if dataset_size is not None:
            progress = int(progress_str) / dataset_size
        else:
            progress = int(progress_str)
        progress_list.append(progress)
    return progress_list


_AUTORESUME_HANDLER = """
_this_script=$0
_prev_slurm_job_id=$1
# Handle automatic resumption after some failed state.
if [[ "$_prev_slurm_job_id" != "" ]]; then
    _prev_state=`sacct -j $_prev_slurm_job_id -P -n -o State | head -n 1`
    _prev_info="previous SLURM_JOB_ID $_prev_slurm_job_id finished with '$_prev_state' state."
    if [[ $_prev_state == 'TIMEOUT' || $_prev_state == 'PREEMPTED' || $_prev_state == 'NODE_FAIL' ]]; then
        echo "$_prev_info RESUMING..."
    else
        echo "$_prev_info EXIT!"
        if [[ $_prev_state == 'COMPLETED' ]]; then
            exit 0
        else
            exit 1
        fi
    fi
fi
# Schedule next execution of this script  with the current $SLURM_JOB_ID as an argument.
# "afternotok" means next execution will be invoked only if the current execution terminates in some failed state.
sbatch --dependency=afternotok:$SLURM_JOB_ID $_this_script $SLURM_JOB_ID
""".strip()


_WAIT_FOR_SERVER_HANDLER = """
date
# wait for the server to initialize
bash -c 'while [[ "$(curl -s -o /dev/null -w "%{{http_code}}" {health_url})" != "200" ]]; do kill -0 '"$SERVER_PID"' 2>/dev/null || {{ echo "Server process '"$SERVER_PID"' died"; exit 1; }}; sleep 5; done'
date
""".strip()<|MERGE_RESOLUTION|>--- conflicted
+++ resolved
@@ -640,12 +640,8 @@
     s += "EOF\n"
     for dest in destinations:
         s += f"    echo 'Exporting to {dest}...'\n"
-<<<<<<< HEAD
-        s += f"    nemo-evaluator-launcher export {job_id} --dest \"{dest}\" || echo 'Export to {dest} failed'\n"
-=======
         s += f"    nemo-evaluator-launcher export {job_id} --dest {dest} || echo 'Export to {dest} failed'\n"
 
->>>>>>> 02c6a7d8
     s += "    echo 'Auto-export completed.'\n"
     s += "else\n"
     s += "    echo 'Evaluation failed with exit code $EVAL_EXIT_CODE. Skipping auto-export.'\n"

--- conflicted
+++ resolved
@@ -644,7 +644,6 @@
     ):
         evaluation_mounts_list.append(f"{source_mnt}:{target_mnt}")
 
-<<<<<<< HEAD
     # Handle dataset directory mounting if NEMO_EVALUATOR_DATASET_DIR is required
     if "NEMO_EVALUATOR_DATASET_DIR" in task_definition.get("required_env_vars", []):
         # Get dataset directory from task config
@@ -662,14 +661,12 @@
         # Export NEMO_EVALUATOR_DATASET_DIR environment variable
         s += f"export NEMO_EVALUATOR_DATASET_DIR={dataset_mount_container}\n\n"
 
-    eval_factory_command_struct = get_eval_factory_command(cfg, task, task_definition)
-=======
     eval_factory_command_struct = get_eval_factory_command(
         cfg,
         task,
         task_definition,
     )
->>>>>>> 369eddb8
+
     eval_factory_command = eval_factory_command_struct.cmd
     # The debug comment for placing into the script and easy debug. Reason
     # (see `CmdAndReadableComment`) is the current way of passing the command

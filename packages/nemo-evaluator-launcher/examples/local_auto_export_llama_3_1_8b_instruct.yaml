--- conflicted
+++ resolved
@@ -30,38 +30,22 @@
   # Auto-export destinations
   auto_export:
     destinations: ["wandb", "mlflow", "gsheets"]
-<<<<<<< HEAD
   
   # Export-related env vars (for auto-export only)
   env_vars:
     # evaluation:
       # env vars needed by evaluation container
     export:
-      # env vars needed by auto-export step
+      # env vars needed by auto-export
       WANDB_API_KEY: WANDB_API_KEY
-      MLFLOW_TRACKING_URI: MLFLOW_TRACKING_URI # tracking_uri can also be set in the exporter config
+      MLFLOW_TRACKING_URI: MLFLOW_TRACKING_URI # either set here or in the exporter config via tracking_uri
       PATH: "/path/to/env/bin:$PATH" # needed to load nemo-evaluator-launcher binaries on host machine
-=======
-    configs:
-      wandb:
-        # Special wandb parameters
-        entity: "nvidia"
-        project: "nemo-evaluator-launcher-test"
-        name: "llama-3.1-8b-instruct_experiment-v1.12"
-        group: "eval-formatting"
-        job_type: "evaluation"
-        tags: ["llama-3.1", "experiment-v1.12", "latest"]
-        description: "Evaluation of Llama 3.1 with prompts formatting"
-        log_metrics: ["accuracy", "pass@1"] # pattern to filter metrics
-        log_mode: "multi_task" # or `per_task` per run
 
-        # EVERYTHING ELSE goes into wandb.config()
-        extra_metadata:
-          checkpoint_dir: "path/to/checkpoint"
-          experiment_phase: "baseline"
-          hardware: "H100"
-          custom_param: "any_value"
->>>>>>> 1e86aca6
+target:
+  api_endpoint:
+    model_id: meta/llama-3.1-8b-instruct
+    url: https://integrate.api.nvidia.com/v1/chat/completions
+    api_key_name: NGC_API_KEY
 
 evaluation:
   tasks:
@@ -71,7 +55,7 @@
       env_vars:
         HF_TOKEN: HF_TOKEN
 
-# Exporter configurations
+# Exporter configurations (for auto-export only)
 export:
   wandb:
     entity: "nvidia"
@@ -113,22 +97,4 @@
 
   gsheets:
     spreadsheet_name: "LLM Evaluation Results"
-    log_metrics: ["accuracy", "pass@1"]
-
-target:
-  api_endpoint:
-    model_id: meta/llama-3.1-8b-instruct
-    url: https://integrate.api.nvidia.com/v1/chat/completions
-<<<<<<< HEAD
-    api_key_name: NGC_API_KEY
-=======
-    api_key_name: NGC_API_KEY # API Key with access to build.nvidia.com
-
-deployment:
-  checkpoint_path: /path/to/checkpoint
-  served_model_name: meta-llama/Llama-3.1-8B-Instruct # or any other model name
-
-evaluation:
-  tasks:
-    - name: simple_evals.gpqa_diamond
->>>>>>> 1e86aca6
+    log_metrics: ["accuracy", "pass@1"]
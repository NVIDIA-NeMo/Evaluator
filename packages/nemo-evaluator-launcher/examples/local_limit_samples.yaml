--- conflicted
+++ resolved
@@ -40,13 +40,12 @@
 
 # specify the benchmarks to evaluate
 evaluation:
-<<<<<<< HEAD
   nemo_evaluator_config:  # global config settings that apply to all tasks
     config:
       params:
         request_timeout: 3600  # timeout for API requests in seconds
         parallelism: 1  # number of parallel requests
-        limit_samples: 10  # TEST ONLY: Limits all benchmarks to 10 samples total for quick testing
+        limit_samples: 5  # TEST ONLY: Limits all benchmarks to 10 samples total for quick testing
       target:
         api_endpoint:
           adapter_config:
@@ -54,16 +53,6 @@
             use_system_prompt: true  # enables custom system prompt
             custom_system_prompt: >-
               "Think step by step."
-=======
-  overrides: # these overrides apply to all tasks; for task-specific overrides, use the `overrides` field
-    config.params.request_timeout: 3600
-    config.params.parallelism: 1
-    config.params.limit_samples: 5 # TEST ONLY: Limits all benchmarks to 5 samples total for quick testing
-    target.api_endpoint.adapter_config.use_reasoning: false # if true, strips reasoning tokens
-    target.api_endpoint.adapter_config.use_system_prompt: true
-    target.api_endpoint.adapter_config.custom_system_prompt: >-
-      "Think step by step."
->>>>>>> 7ceaa7f8
   tasks:
     - name: gpqa_diamond
       env_vars:

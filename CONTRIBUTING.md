--- conflicted
+++ resolved
@@ -13,24 +13,28 @@
 ### Setup
 
 1. **Install UV**
+
    ```bash
    curl -LsSf https://astral.sh/uv/install.sh | sh
    ```
 
 2. **Clone the repository**
+
    ```bash
    git clone <repository-url>
    ```
 
 3. **Set up development environment**
-   
+
    For example for **nemo-evaluator-launcher**:
+
    ```bash
    cd nemo_evaluator_launcher
    uv sync --all-extras
    ```
 
 4. **Install pre-commit hooks**
+
    ```bash
    uv run pre-commit install
    ```
@@ -93,25 +97,11 @@
 
 ### Test Structure
 
-<<<<<<< HEAD
-1. Fork or clone the repository
-2. Create a feature branch
-3. Install development dependencies [using uv](#local-workstation) or [using pip](https://github.com/NVIDIA-NeMo/Eval/blob/main/README.md#using-pip) if outside of [docker](#alternative-development-container)
-4. Run pre-commit hooks:
-
-   ```bash
-   pre-commit install
-   ```
-
-5. Make your changes and add tests
-6. Submit a pull request
-=======
 - Unit tests are located in the `tests/` directory
 - Test files should follow the naming pattern `test_*.py`
 - Use descriptive test names that explain what is being tested
 - Group related tests in classes when appropriate
 - Mock external dependencies and network calls
->>>>>>> 84b56219
 
 ### Writing Tests
 
@@ -127,6 +117,7 @@
 1. **Create an issue**: For significant changes, create an issue first to discuss the approach
 2. **Branch naming**: Use descriptive branch names (e.g., `feature/add-new-exporter`, `fix/memory-leak`)
 3. **Code quality**: Ensure all checks pass:
+
    ```bash
    uv run pre-commit run --all-files
    uv run pytest
@@ -151,7 +142,6 @@
 7. **Address feedback**: Respond to review comments
 8. **Squash commits**: Clean up commit history before merging
 
-
 ## Adding New Features
 
 ### Executors (NeMo Evaluator Launcher)
@@ -176,7 +166,6 @@
 5. Write tests with mocked external services
 6. Update documentation
 
-
 ### CLI Commands
 
 To add new CLI commands:
@@ -198,6 +187,7 @@
 ```
 
 **Types:**
+
 - `feat`: New features
 - `fix`: Bug fixes
 - `docs`: Documentation changes
@@ -207,6 +197,7 @@
 - `chore`: Maintenance tasks
 
 **Examples:**
+
 ```bash
 feat(exporters): add S3 exporter support
 feat(tasks): add new MMLU evaluation task
@@ -216,7 +207,6 @@
 test(executors): add tests for Slurm executor
 ```
 
-
 ### Getting Help
 
 - **Documentation**: Check the README and inline documentation
@@ -232,20 +222,23 @@
 
 ## Signing Your Work
 
-* We require that all contributors "sign-off" on their commits. This certifies that the contribution is your original work, or you have rights to submit it under the same license, or a compatible license.
-
-  * Any contribution which contains commits that are not Signed-Off will not be accepted.
-
-* To sign off on a commit you simply use the `--signoff` (or `-s`) option when committing your changes:
+- We require that all contributors "sign-off" on their commits. This certifies that the contribution is your original work, or you have rights to submit it under the same license, or a compatible license.
+
+  - Any contribution which contains commits that are not Signed-Off will not be accepted.
+
+- To sign off on a commit you simply use the `--signoff` (or `-s`) option when committing your changes:
+
   ```bash
-  $ git commit -s -m "Add cool feature."
-  ```
+  git commit -s -m "Add cool feature."
+  ```
+
   This will append the following to your commit message:
+
   ```
   Signed-off-by: Your Name <your@email.com>
   ```
 
-* Full text of the DCO:
+- Full text of the DCO:
 
   ```
     Developer Certificate of Origin
@@ -268,7 +261,11 @@
 
     (b) The contribution is based upon previous work that, to the best of my knowledge, is covered under an appropriate open source license and I have the right under that license to submit that work with modifications, whether created in whole or in part by me, under the same open source license (unless I am permitted to submit under a different license), as indicated in the file; or
 
-<<<<<<< HEAD
+    (c) The contribution was provided directly to me by some other person who certified (a), (b) or (c) and I have not modified it.
+
+    (d) I understand and agree that this project and the contribution are public and that a record of the contribution (including all personal information I submit with it, including my sign-off) is maintained indefinitely and may be redistributed consistent with this project or the open source license(s) involved.
+  ```
+
 ## 🚀 Running GitHub CI
 
 There are two ways to trigger CI tests on your pull request:
@@ -301,10 +298,4 @@
 
 - View your pull request's commit history on GitHub
 - Run `git log --oneline -1` in your local repository
-- Check the commit details in your Git client
-=======
-    (c) The contribution was provided directly to me by some other person who certified (a), (b) or (c) and I have not modified it.
-
-    (d) I understand and agree that this project and the contribution are public and that a record of the contribution (including all personal information I submit with it, including my sign-off) is maintained indefinitely and may be redistributed consistent with this project or the open source license(s) involved.
-  ```
->>>>>>> 84b56219
+- Check the commit details in your Git client
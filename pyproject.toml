# Copyright (c) 2025, NVIDIA CORPORATION.  All rights reserved.
#
# Licensed under the Apache License, Version 2.0 (the "License");
# you may not use this file except in compliance with the License.
# You may obtain a copy of the License at
#
#     http://www.apache.org/licenses/LICENSE-2.0
#
# Unless required by applicable law or agreed to in writing, software
# distributed under the License is distributed on an "AS IS" BASIS,
# WITHOUT WARRANTIES OR CONDITIONS OF ANY KIND, either express or implied.
# See the License for the specific language governing permissions and
# limitations under the License.

[build-system]
requires = ["setuptools>=42", "wheel", "cython>=3.0.0"]
build-backend = "setuptools.build_meta"

[tool.setuptools]
package-dir = { "" = "src" }

[tool.setuptools.packages.find]
where = ["src"]
include = ["nemo_eval", "nemo_eval.*"]

[tool.setuptools.dynamic]
version = { attr = "nemo_eval.__version__" }
readme = { file = "README.md", content-type = "text/markdown" }

[project]
name = "nemo-eval"
dynamic = ["version", "readme"]
description = "NeMo Eval: Evaluation Utilities for LLM and VLM models"
license = { file = "LICENSE" }
requires-python = ">=3.10"
authors = [{ name = "NVIDIA", email = "nemo-toolkit@nvidia.com" }]
maintainers = [{ name = "NVIDIA", email = "nemo-toolkit@nvidia.com" }]
keywords = [
    "NLP",
    "NeMo",
    "deep",
    "gpu",
    "language",
    "learning",
    "machine",
    "nvidia",
    "pytorch",
    "torch",
]
classifiers = [
    "Development Status :: 5 - Production/Stable",
    "Environment :: Console",
    "Intended Audience :: Developers",
    "Intended Audience :: Information Technology",
    "Intended Audience :: Science/Research",
    "License :: OSI Approved :: Apache Software License",
    "Natural Language :: English",
    "Operating System :: OS Independent",
    "Programming Language :: Python :: 3",
    "Programming Language :: Python :: 3.10",
    "Topic :: Scientific/Engineering :: Artificial Intelligence",
    "Topic :: Scientific/Engineering :: Image Recognition",
    "Topic :: Scientific/Engineering :: Mathematics",
    "Topic :: Scientific/Engineering",
    "Topic :: Software Development :: Libraries :: Python Modules",
    "Topic :: Software Development :: Libraries",
    "Topic :: Utilities",
]
dependencies = ["nvidia-lm-eval", "uvicorn", "nemo-export-deploy"]

[project.optional-dependencies]
te = ["transformer-engine[pytorch]==2.2.0"]

[project.urls]
Download = "https://github.com/NVIDIA-NeMo/Eval/releases"
Homepage = "https://github.com/NVIDIA-NeMo/Eval"

[dependency-groups]
# This is a default group so that we install these even with bare `uv sync`
build = ["setuptools", "torch", "pybind11", "Cython>=3.0.0"]
docs = [
    "sphinx",
    "sphinx-autobuild",    # For live doc serving while editing docs
    "sphinx-autodoc2",     # For documenting Python API
    "sphinx-copybutton",   # Adds a copy button for code blocks
    "myst_parser",         # For our markdown docs
    "nvidia-sphinx-theme", # Our NVIDIA theme
]
linting = ["ruff~=0.9.0"]
test = ["pytest", "pytest-mock", "coverage", "click", "pytest-httpserver"]
nemo-legacy = [
    "nemo-toolkit[automodel,common-only,nlp-only,eval,multimodal-only]",
]
megatron-hub-pre = ["megatron-hub"]

[tool.uv.sources]
# Remove this
megatron-hub = { git = "https://github.com/NVIDIA-NeMo/Megatron-Hub.git", rev = "cc2a60c3be11549f070fe1d7b6324a3dae51c6e0" }
nemo-toolkit = { git = "https://github.com/NVIDIA/NeMo.git", rev = "5e63ca3c1631bb156187705f9c4cf643a67f9c05" }
megatron-core = { git = "https://github.com/NVIDIA/Megatron-LM.git", rev = "7b296e0553ec19723d77a2310cb9808ab373eb2a" }
nemo-export-deploy = { git = "https://github.com/NVIDIA-NeMo/Export-Deploy.git", rev = "c1d1c5fcb58c37f0d8c2944765a46c3b894fe66d" }

[tool.uv]
# Currently, TE must be built with no build-isolation b/c it requires torch
no-build-isolation-package = ["transformer-engine", "transformer-engine-torch"]
# Always apply the build group since dependencies like TE/mcore/nemo-run require build dependencies
# and this lets us assume they are implicitly installed with a simply `uv sync`. Ideally, we'd
# avoid including these in the default dependency set, but for now it's required.
default-groups = ["linting", "build", "test"]
# Users may use different link-modes depending on their scenario:
#  --link-mode=hardlink (default on linux; may get warnings about switching to --link-mode copy if uv cache and venv on different file-systems)
#  --link-mode=copy (slower but more reliable; supresses warning)
#  --link-mode=symlink (fastest option when uv cache and venv on different file-system; caveat: venv is brittle since it depends on the environment/container)
link-mode = "copy"
override-dependencies = [
    "urllib3>1.27.0",
    "tiktoken>=0.9.0", # because nemo-toolkit and megatron-hub disagree on tiktoken, we need to pin it here,
]
prerelease = "allow"

[[tool.uv.index]]
name = "pypi"
url = "https://pypi.org/simple"
explicit = true

[[tool.uv.index]]
name = "pytorch-cu128"
url = "https://download.pytorch.org/whl/cu128"
explicit = true

[tool.pytest.ini_options]
addopts = "--durations=15 -s -rA -x"
testpaths = ["tests"]
python_files = "test_*.py"

[tool.coverage.run]
concurrency = ["thread", "multiprocessing"]
omit = [
    "/tmp/*",
    "/workspace/tests/*",
    "/workspace/*.py",
    "*_ray.py",
    "*package_info.py",
]

[tool.coverage.paths]
source = [".", "/workspace", "/home/runner/work/Eval/Eval"]

[tool.ruff]
line-length = 120

[tool.ruff.format]
quote-style = "double"
skip-magic-trailing-comma = false
line-ending = "auto"

[tool.ruff.lint]
# Enable all `pydocstyle` rules, limiting to those that adhere to the
# Google convention via `convention = "google"`, below.
select = [
    "F541", # f-string without any placeholders
    "F841", # local variable assigned but never used
    "F401", # imported but unused
    "E741", # ambiguous variable name
    "F821", # undefined name
    "E266", # too many leading '#' for block comment
    "I",    # isort
    "D101", # docstring
    "D103",
]

ignore = [
<<<<<<< HEAD
    "E501",  # Line too long - handled by formatter
]
[tool.ruff.lint.isort]
known-first-party = ["src/nemo_eval"]
known-third-party = ["examples", "scripts"]
section-order = ["future", "standard-library", "third-party", "first-party", "local-folder"]
lines-after-imports = 2

[tool.ruff.lint.per-file-ignores]
# Ignore import violations in __init__ files
"__init__.py" = ["F401", "F403"]
# Ignore docstring requirements in test files
"test_*.py" = ["D101", "D103"]
"*_test.py" = ["D101", "D103"]
"tests/*.py" = ["D101", "D103"]

[tool.ruff.format]
# Match black configuration
quote-style = "double"
skip-magic-trailing-comma = false
line-ending = "auto"

[tool.coverage.run]
concurrency = ["thread", "multiprocessing"]
omit = [
    "/tmp/*",
    "tests/*",
    "*/tests/*",
    "/workspace/tests/*",
    "/usr/local/lib/python3.12/*",
    "*_ray.py",
    "ray_*.py",
=======
    "E501", # Line too long - handled by formatter
    "D101",
    "D103",
>>>>>>> 38ad3452
]
parallel = true
sigterm = true

[tool.ruff.lint.pydocstyle]
convention = "google"

# Section to exclude errors for different file types
[tool.ruff.per-file-ignores]
# Ignore all directories named `tests`.
"tests/**" = ["D"]
# Ignore all files that end in `_test.py`.
"*_test.py" = ["D"]
# Ignore F401 (import but unused) in __init__.py
"__init__.py" = ["F401"]<|MERGE_RESOLUTION|>--- conflicted
+++ resolved
@@ -138,10 +138,14 @@
 omit = [
     "/tmp/*",
     "/workspace/tests/*",
+    "/usr/local/lib/python3.12/*",
+    "*_ray.py",
+    "ray_*.py",
     "/workspace/*.py",
-    "*_ray.py",
     "*package_info.py",
 ]
+parallel = true
+sigterm = true
 
 [tool.coverage.paths]
 source = [".", "/workspace", "/home/runner/work/Eval/Eval"]
@@ -170,47 +174,10 @@
 ]
 
 ignore = [
-<<<<<<< HEAD
-    "E501",  # Line too long - handled by formatter
-]
-[tool.ruff.lint.isort]
-known-first-party = ["src/nemo_eval"]
-known-third-party = ["examples", "scripts"]
-section-order = ["future", "standard-library", "third-party", "first-party", "local-folder"]
-lines-after-imports = 2
-
-[tool.ruff.lint.per-file-ignores]
-# Ignore import violations in __init__ files
-"__init__.py" = ["F401", "F403"]
-# Ignore docstring requirements in test files
-"test_*.py" = ["D101", "D103"]
-"*_test.py" = ["D101", "D103"]
-"tests/*.py" = ["D101", "D103"]
-
-[tool.ruff.format]
-# Match black configuration
-quote-style = "double"
-skip-magic-trailing-comma = false
-line-ending = "auto"
-
-[tool.coverage.run]
-concurrency = ["thread", "multiprocessing"]
-omit = [
-    "/tmp/*",
-    "tests/*",
-    "*/tests/*",
-    "/workspace/tests/*",
-    "/usr/local/lib/python3.12/*",
-    "*_ray.py",
-    "ray_*.py",
-=======
     "E501", # Line too long - handled by formatter
     "D101",
     "D103",
->>>>>>> 38ad3452
 ]
-parallel = true
-sigterm = true
 
 [tool.ruff.lint.pydocstyle]
 convention = "google"

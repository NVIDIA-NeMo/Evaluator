# Copyright (c) 2025, NVIDIA CORPORATION.  All rights reserved.
#
# Licensed under the Apache License, Version 2.0 (the "License");
# you may not use this file except in compliance with the License.
# You may obtain a copy of the License at
#
#     http://www.apache.org/licenses/LICENSE-2.0
#
# Unless required by applicable law or agreed to in writing, software
# distributed under the License is distributed on an "AS IS" BASIS,
# WITHOUT WARRANTIES OR CONDITIONS OF ANY KIND, either express or implied.
# See the License for the specific language governing permissions and
# limitations under the License.

[build-system]
requires = ["setuptools>=42", "wheel", "cython>=3.0.0"]
build-backend = "setuptools.build_meta"

[tool.setuptools]
package-dir = { "" = "src" }

[tool.setuptools.packages.find]
where = ["src"]
include = ["nemo_eval", "nemo_eval.*"]

[tool.setuptools.dynamic]
version = { attr = "nemo_eval.__version__" }
readme = { file = "README.md", content-type = "text/markdown" }

[project]
name = "nemo-eval"
dynamic = ["version", "readme"]
description = "NeMo Eval: Evaluation Utilities for LLM and VLM models"
license = { file = "LICENSE" }
requires-python = ">=3.10,<3.13"
authors = [{ name = "NVIDIA", email = "nemo-toolkit@nvidia.com" }]
maintainers = [{ name = "NVIDIA", email = "nemo-toolkit@nvidia.com" }]
keywords = [
    "NLP",
    "NeMo",
    "deep",
    "gpu",
    "language",
    "learning",
    "machine",
    "nvidia",
    "pytorch",
    "torch",
]
classifiers = [
    "Development Status :: 5 - Production/Stable",
    "Environment :: Console",
    "Intended Audience :: Developers",
    "Intended Audience :: Information Technology",
    "Intended Audience :: Science/Research",
    "License :: OSI Approved :: Apache Software License",
    "Natural Language :: English",
    "Operating System :: OS Independent",
    "Programming Language :: Python :: 3",
    "Programming Language :: Python :: 3.10",
    "Topic :: Scientific/Engineering :: Artificial Intelligence",
    "Topic :: Scientific/Engineering :: Image Recognition",
    "Topic :: Scientific/Engineering :: Mathematics",
    "Topic :: Scientific/Engineering",
    "Topic :: Software Development :: Libraries :: Python Modules",
    "Topic :: Software Development :: Libraries",
    "Topic :: Utilities",
]
dependencies = [
    "nvidia-lm-eval==25.7.1",
    "uvicorn",
    "flask",
<<<<<<< HEAD
    "megatron-core>=0.14.0a0,<0.15.0",
    "nvidia-modelopt[torch]>=0.33.0a0,<0.34.0; sys_platform != 'darwin'",
    "nvidia-resiliency-ext>=0.4.0a0,<0.5.0; sys_platform != 'darwin'",
    "nemo-export-deploy>=0.2.0a0,<0.3.0",
=======
    "megatron-core>=0.13.0a0,<0.14.0",
    "nvidia-modelopt[torch,onnx]>=0.31.0a0,<0.32.0; sys_platform != 'darwin'",
    "nvidia-resiliency-ext>=0.3.0a0,<0.4.0; sys_platform != 'darwin'",
    "nemo-export-deploy>=0.1.0a0,<0.2.0",
    "pandas>2.0.0",
    "nvidia-eval-commons~=1.0.0",
>>>>>>> 855a19e4
]

[project.optional-dependencies]
te = ["transformer-engine[pytorch]>=2.6.0a0,<2.8.0; sys_platform != 'darwin'"]

[project.urls]
Download = "https://github.com/NVIDIA-NeMo/Eval/releases"
Homepage = "https://github.com/NVIDIA-NeMo/Eval"

[dependency-groups]
# This is a default group so that we install these even with bare `uv sync`
build = ["setuptools", "torch==2.7.0", "pybind11", "Cython>=3.0.0"]
docs = [
    "sphinx",
    "sphinx-autobuild",    # For live doc serving while editing docs
    "sphinx-autodoc2",     # For documenting Python API
    "sphinx-copybutton",   # Adds a copy button for code blocks
    "myst_parser",         # For our markdown docs
    "nvidia-sphinx-theme", # Our NVIDIA theme
]
linting = ["ruff~=0.9.0"]
test = ["pytest", "pytest-mock", "coverage", "click", "pytest-httpserver"]
nemo-toolkit = [
    "nemo-toolkit[automodel,common-only,nlp-only,eval,multimodal-only]>=2.5.0a0,<2.6.0",
]
nemo-run = ["nemo-run"]

# uv.sources allows us to override dependencies with VCS commits. 
# Lets use this only for debugging purposes, but not for production (main).
[tool.uv.sources]
# transformer-engine = { git = "https://github.com/NVIDIA/TransformerEngine.git", rev = "5f1142e8c12172510d34709df3629be6f88dc993" } # on release_v2.6.0
nemo-export-deploy = { git = "https://github.com/NVIDIA-NeMo/Export-Deploy.git", rev = "aa5a7d52e03ecf9d9e6345adfc3708dd87666a60" }

[tool.uv]
# Currently, TE must be built with no build-isolation b/c it requires torch
no-build-isolation-package = ["transformer-engine", "transformer-engine-torch"]
# Always apply the build group since dependencies like TE/mcore/nemo-run require build dependencies
# and this lets us assume they are implicitly installed with a simply `uv sync`. Ideally, we'd
# avoid including these in the default dependency set, but for now it's required.
default-groups = ["linting", "build", "test", "nemo-run"]
# Users may use different link-modes depending on their scenario:
#  --link-mode=hardlink (default on linux; may get warnings about switching to --link-mode copy if uv cache and venv on different file-systems)
#  --link-mode=copy (slower but more reliable; supresses warning)
#  --link-mode=symlink (fastest option when uv cache and venv on different file-system; caveat: venv is brittle since it depends on the environment/container)
link-mode = "copy"
override-dependencies = [
    "urllib3>1.27.0",
    "tiktoken>=0.9.0", # because nemo-toolkit and megatron-bridge disagree on tiktoken, we need to pin it here,
]
prerelease = "allow"

[[tool.uv.index]]
name = "pypi"
url = "https://pypi.org/simple"
explicit = true

[[tool.uv.index]]
name = "pytorch-cu128"
url = "https://download.pytorch.org/whl/cu128"
explicit = true

[tool.pytest.ini_options]
addopts = "--durations=15 -s -rA -x"
testpaths = ["tests"]
python_files = "test_*.py"

[tool.coverage.run]
concurrency = ["thread", "multiprocessing"]
omit = [
    "/tmp/*",
    "/workspace/tests/*",
    "/usr/local/lib/python3.12/*",
    "*_ray.py",
    "ray_*.py",
    "/workspace/*.py",
    "*package_info.py",
]
parallel = true
sigterm = true

[tool.coverage.paths]
source = [".", "/workspace", "/home/runner/work/Eval/Eval"]

[tool.ruff]
line-length = 120

[tool.ruff.format]
quote-style = "double"
skip-magic-trailing-comma = false
line-ending = "auto"

[tool.ruff.lint]
# Enable all `pydocstyle` rules, limiting to those that adhere to the
# Google convention via `convention = "google"`, below.
select = [
    "F541", # f-string without any placeholders
    "F841", # local variable assigned but never used
    "F401", # imported but unused
    "E741", # ambiguous variable name
    "F821", # undefined name
    "E266", # too many leading '#' for block comment
    "I",    # isort
    "D101", # docstring
    "D103",
]

ignore = [
    "E501", # Line too long - handled by formatter
    "D101",
    "D103",
]

[tool.ruff.lint.pydocstyle]
convention = "google"

# Section to exclude errors for different file types
[tool.ruff.per-file-ignores]
# Ignore all directories named `tests`.
"tests/**" = ["D"]
# Ignore all files that end in `_test.py`.
"*_test.py" = ["D"]
# Ignore F401 (import but unused) in __init__.py
"__init__.py" = ["F401"]<|MERGE_RESOLUTION|>--- conflicted
+++ resolved
@@ -68,21 +68,13 @@
 ]
 dependencies = [
     "nvidia-lm-eval==25.7.1",
+    "nvidia-eval-commons~=1.0.0",
     "uvicorn",
     "flask",
-<<<<<<< HEAD
     "megatron-core>=0.14.0a0,<0.15.0",
     "nvidia-modelopt[torch]>=0.33.0a0,<0.34.0; sys_platform != 'darwin'",
     "nvidia-resiliency-ext>=0.4.0a0,<0.5.0; sys_platform != 'darwin'",
     "nemo-export-deploy>=0.2.0a0,<0.3.0",
-=======
-    "megatron-core>=0.13.0a0,<0.14.0",
-    "nvidia-modelopt[torch,onnx]>=0.31.0a0,<0.32.0; sys_platform != 'darwin'",
-    "nvidia-resiliency-ext>=0.3.0a0,<0.4.0; sys_platform != 'darwin'",
-    "nemo-export-deploy>=0.1.0a0,<0.2.0",
-    "pandas>2.0.0",
-    "nvidia-eval-commons~=1.0.0",
->>>>>>> 855a19e4
 ]
 
 [project.optional-dependencies]
